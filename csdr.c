--- conflicted
+++ resolved
@@ -805,7 +805,6 @@
     }
 
 #ifdef LIBCSDR_GPL
-<<<<<<< HEAD
     if(!strcmp(argv[1],"decimating_shift_addition_cc"))
     {
         bigbufs=1;
@@ -891,142 +890,6 @@
         shift_addition_cc_test(data);
         return 0;
     }
-=======
-	if(!strcmp(argv[1],"decimating_shift_addition_cc"))
-	{
-		bigbufs=1;
-		if(argc<=2) return badsyntax("need required parameter (rate)");
-		float starting_phase=0;
-		float rate;
-		int decimation=1;
-		sscanf(argv[2],"%g",&rate);
-		if(argc>3) sscanf(argv[3],"%d",&decimation);
-		if(!initialize_buffers()) return -2;
-		sendbufsize(the_bufsize/decimation);
-		shift_addition_data_t d=decimating_shift_addition_init(rate, decimation);
-		decimating_shift_addition_status_t s;
-		s.decimation_remain=0;
-		s.starting_phase=0;
-		for(;;)
-		{
-			FEOF_CHECK;
-			if(!FREAD_C) break;
-			s=decimating_shift_addition_cc((complexf*)input_buffer, (complexf*)output_buffer, the_bufsize, d, decimation, s);
-			fwrite(output_buffer, sizeof(float)*2, s.output_size, stdout);
-			TRY_YIELD;
-		}
-		return 0;
-	}
-
-	if(!strcmp(argv[1],"shift_addition_cc"))
-	{
-		bigbufs=1;
-
-		float starting_phase=0;
-		float rate;
-
-		int fd;
-		if(fd=init_fifo(argc,argv))
-		{
-			while(!read_fifo_ctl(fd,"%g\n",&rate)) usleep(10000);
-		}
-		else
-		{
-			if(argc<=2) return badsyntax("need required parameter (rate)");
-			sscanf(argv[2],"%g",&rate);
-		}
-
-		if(!sendbufsize(initialize_buffers())) return -2;
-		for(;;)
-		{
-			shift_addition_data_t data=shift_addition_init(rate);
-			fprintf(stderr,"shift_addition_cc: reinitialized to %g\n",rate);
-			int remain, current_size;
-			float* ibufptr;
-			float* obufptr;
-			for(;;)
-			{
-				FEOF_CHECK;
-				if(!FREAD_C) break;
-				remain=the_bufsize;
-				ibufptr=input_buffer;
-				obufptr=output_buffer;
-				while(remain)
-				{
-					current_size=(remain>1024)?1024:remain;
-					starting_phase=shift_addition_cc((complexf*)ibufptr, (complexf*)obufptr, current_size, data, starting_phase);
-					ibufptr+=current_size*2;
-					obufptr+=current_size*2;
-					remain-=current_size;
-				}
-				FWRITE_C;
-				if(read_fifo_ctl(fd,"%g\n",&rate)) break;
-				TRY_YIELD;
-			}
-		}
-		return 0;
-	}
-
-	if(!strcmp(argv[1],"shift_addition_fc"))
-	{
-		bigbufs=1;
-
-		float starting_phase=0;
-		float rate;
-
-		int fd;
-		if(fd=init_fifo(argc,argv))
-		{
-			while(!read_fifo_ctl(fd,"%g\n",&rate)) usleep(10000);
-		}
-		else
-		{
-			if(argc<=2) return badsyntax("need required parameter (rate)");
-			sscanf(argv[2],"%g",&rate);
-		}
-
-		if(!sendbufsize(initialize_buffers())) return -2;
-		for(;;)
-		{
-			shift_addition_data_t data=shift_addition_init(rate);
-			fprintf(stderr,"shift_addition_fc: reinitialized to %g\n",rate);
-			int remain, current_size;
-			float* ibufptr;
-			float* obufptr;
-			for(;;)
-			{
-				FEOF_CHECK;
-				if(!FREAD_R) break;
-				remain=the_bufsize;
-				ibufptr=input_buffer;
-				obufptr=output_buffer;
-				while(remain)
-				{
-					current_size=(remain>1024)?1024:remain;
-					starting_phase=shift_addition_fc(ibufptr, (complexf*)obufptr, current_size, data, starting_phase);
-					ibufptr+=current_size;
-					obufptr+=current_size*2;
-					remain-=current_size;
-				}
-				FWRITE_C;
-				if(read_fifo_ctl(fd,"%g\n",&rate)) break;
-				TRY_YIELD;
-			}
-		}
-		return 0;
-	}
-
-	if(!strcmp(argv[1],"shift_addition_cc_test"))
-	{
-		if(argc<=2) return badsyntax("need required parameter (rate)");
-		float rate;
-		sscanf(argv[2],"%g",&rate);
-		//if(initialize_buffers()) return -2; //most likely we don't need this here
-		shift_addition_data_t data=shift_addition_init(rate);
-		shift_addition_cc_test(data);
-		return 0;
-	}
->>>>>>> 03724f3a
 #endif
     if(!strcmp(argv[1],"dcblock_ff"))
     {
@@ -1467,7 +1330,6 @@
     }
 #endif
 
-<<<<<<< HEAD
     if(!strcmp(argv[1],"fastagc_ff"))
     {
 
@@ -1826,435 +1688,6 @@
             TRY_YIELD;
         }
     }
-=======
-	if(!strcmp(argv[1],"fastagc_ff"))
-	{
-
-		static fastagc_ff_t input; //is in .bss and gets cleared to zero before main()
-
-		input.input_size=1024;
-		if(argc>=3) sscanf(argv[2],"%d",&input.input_size);
-
-		getbufsize(); //dummy
-		sendbufsize(input.input_size);
-
-		input.reference=1.0;
-		if(argc>=4) sscanf(argv[3],"%g",&input.reference);
-
-		//input.max_peak_ratio=12.0;
-		//if(argc>=5) sscanf(argv[3],"%g",&input.max_peak_ratio);
-
-		input.buffer_1=(float*)calloc(input.input_size,sizeof(float));
-		input.buffer_2=(float*)calloc(input.input_size,sizeof(float));
-		input.buffer_input=(float*)malloc(sizeof(float)*input.input_size);
-		float* agc_output_buffer=(float*)malloc(sizeof(float)*input.input_size);
-		for(;;)
-		{
-			FEOF_CHECK;
-			fread(input.buffer_input, sizeof(float), input.input_size, stdin);
-			fastagc_ff(&input, agc_output_buffer);
-			fwrite(agc_output_buffer, sizeof(float), input.input_size, stdout);
-			TRY_YIELD;
-		}
-	}
-
-	int suboptimal;
-	if( (suboptimal=!strcmp(argv[1],"suboptimal_rational_resampler_ff"))||(!strcmp(argv[1],"rational_resampler_ff")) )
-	{
-
-		//last@2014-11-06: ./docompile; ./csdr yes_f 1.0 | ./csdr suboptimal_rational_resampler_ff 5 2
-
-		//Process the params
-		if(argc<=3) return badsyntax("need required parameters (interpolation, decimation)");
-		int interpolation;
-		sscanf(argv[2],"%d",&interpolation);
-		int decimation;
-		sscanf(argv[3],"%d",&decimation);
-
-		float transition_bw=0.05;
-		if(argc>=5) sscanf(argv[4],"%g",&transition_bw);
-
-		window_t window = WINDOW_DEFAULT;
-		if(argc>=6)
-		{
-			window=firdes_get_window_from_string(argv[5]);
-		}
-		else fprintf(stderr,"rational_resampler_ff: window = %s\n",firdes_get_string_from_window(window));
-
-		if(suboptimal) fprintf(stderr,"note: suboptimal rational resampler chosen.\n");
-
-		if(!initialize_buffers()) return -2;
-
-		if(decimation==1&&interpolation==1) { sendbufsize(the_bufsize); clone_(the_bufsize); } //copy input to output in this special case (and stick in this function).
-
-		//Alloc output buffer
-		int resampler_output_buffer_size=(the_bufsize*interpolation)/decimation;
-		sendbufsize(resampler_output_buffer_size);
-		float* resampler_output_buffer=(float*)malloc(sizeof(float)*resampler_output_buffer_size);
-		float* suboptimal_resampler_temp_buffer = (suboptimal)?(float*)malloc(sizeof(float)*the_bufsize*interpolation):NULL;
-
-		//Generate filter taps
-		int taps_length = firdes_filter_len(transition_bw);
-		float* taps = (float*)malloc(sizeof(float)*taps_length);
-		rational_resampler_get_lowpass_f(taps, taps_length, interpolation, decimation, window);
-
-		static rational_resampler_ff_t d; //in .bss => initialized to zero
-
-		for(;;)
-		{
-			FEOF_CHECK;
-			if(d.input_processed==0) d.input_processed=the_bufsize;
-			else memcpy(input_buffer, input_buffer+d.input_processed, sizeof(float)*(the_bufsize-d.input_processed));
-			fread(input_buffer+(the_bufsize-d.input_processed), sizeof(float), d.input_processed, stdin);
-			//if(suboptimal) d=suboptimal_rational_resampler_ff(input_buffer, resampler_output_buffer, the_bufsize, interpolation, decimation, taps, taps_length, suboptimal_resampler_temp_buffer); else
-			d=rational_resampler_ff(input_buffer, resampler_output_buffer, the_bufsize, interpolation, decimation, taps, taps_length, d.last_taps_delay);
-			//fprintf(stderr,"resampled %d %d, %d\n",d.output_size, d.input_processed, d.input_processed);
-			fwrite(resampler_output_buffer, sizeof(float), d.output_size, stdout);
-			TRY_YIELD;
-		}
-	}
-
-
-	if(!strcmp(argv[1],"fractional_decimator_ff"))
-	{
-		//Process the params
-		if(argc<=2) return badsyntax("need required parameters (rate)");
-		float rate;
-		sscanf(argv[2],"%g",&rate);
-
-		int num_poly_points = 12;
-		if(argc>=4) sscanf(argv[3],"%d",&num_poly_points);
-		if(num_poly_points&1) return badsyntax("num_poly_points should be even");
-		if(num_poly_points<2) return badsyntax("num_poly_points should be >= 2");
-
-		int use_prefilter = 0;
-		float transition_bw=0.03;
-		window_t window = WINDOW_DEFAULT;
-		if(argc>=5)
-		{
-			if(!strcmp(argv[4], "--prefilter")) 
-			{
-				fprintf(stderr, "fractional_decimator_ff: using prefilter with default values\n");
-				use_prefilter = 1;
-			}
-			else 
-			{
-				sscanf(argv[4],"%g",&transition_bw);
-				if(argc>=6) window = firdes_get_window_from_string(argv[5]);
-			}
-		}
-		fprintf(stderr,"fractional_decimator_ff: use_prefilter = %d, num_poly_points = %d, transition_bw = %g, window = %s\n", 
-			use_prefilter, num_poly_points, transition_bw, firdes_get_string_from_window(window));
-
-		if(!initialize_buffers()) return -2;
-		sendbufsize(the_bufsize / rate);
-
-		if(rate==1) clone_(the_bufsize); //copy input to output in this special case (and stick in this function).
-
-		//Generate filter taps
-		int taps_length = 0;
-		float* taps = NULL;
-		if(use_prefilter)
-		{
-			taps_length = firdes_filter_len(transition_bw);
-			fprintf(stderr,"fractional_decimator_ff: taps_length = %d\n",taps_length);
-			taps = (float*)malloc(sizeof(float)*taps_length);
-			firdes_lowpass_f(taps, taps_length, 0.5/(rate-transition_bw), window); //0.6 const to compensate rolloff
-			//for(int=0;i<taps_length; i++) fprintf(stderr,"%g ",taps[i]);
-		}
-		else fprintf(stderr,"fractional_decimator_ff: not using taps\n");
-		fractional_decimator_ff_t d = fractional_decimator_ff_init(rate, num_poly_points, taps, taps_length); 
-		for(;;)
-		{
-			FEOF_CHECK;
-			if(d.input_processed==0) d.input_processed=the_bufsize;
-			else memcpy(input_buffer, input_buffer+d.input_processed, sizeof(float)*(the_bufsize-d.input_processed));
-			fread(input_buffer+(the_bufsize-d.input_processed), sizeof(float), d.input_processed, stdin);
-			fractional_decimator_ff(input_buffer, output_buffer, the_bufsize, &d);
-			fwrite(output_buffer, sizeof(float), d.output_size, stdout);
-			//fprintf(stderr, "os = %d, ip = %d\n", d.output_size, d.input_processed);
-			TRY_YIELD;
-		}
-	}
-
-	if(!strcmp(argv[1],"old_fractional_decimator_ff"))
-	{
-		//Process the params
-		if(argc<=2) return badsyntax("need required parameters (rate)");
-		float rate;
-		sscanf(argv[2],"%g",&rate);
-
-		float transition_bw=0.03;
-		if(argc>=4) sscanf(argv[3],"%g",&transition_bw);
-
-		window_t window = WINDOW_DEFAULT;
-		if(argc>=5)
-		{
-			window = firdes_get_window_from_string(argv[4]);
-		}
-		else fprintf(stderr,"old_fractional_decimator_ff: window = %s\n",firdes_get_string_from_window(window));
-
-		if(!initialize_buffers()) return -2;
-		sendbufsize(the_bufsize / rate);
-
-		if(rate==1) clone_(the_bufsize); //copy input to output in this special case (and stick in this function).
-
-		//Generate filter taps
-		int taps_length = firdes_filter_len(transition_bw);
-		fprintf(stderr,"old_fractional_decimator_ff: taps_length = %d\n",taps_length);
-		float* taps = (float*)malloc(sizeof(float)*taps_length);
-		firdes_lowpass_f(taps, taps_length, 0.59*0.5/(rate-transition_bw), window); //0.6 const to compensate rolloff
-		//for(int=0;i<taps_length; i++) fprintf(stderr,"%g ",taps[i]);
-
-		static old_fractional_decimator_ff_t d; //in .bss => initialized to zero
-		for(;;)
-		{
-			FEOF_CHECK;
-			if(d.input_processed==0) d.input_processed=the_bufsize;
-			else memcpy(input_buffer, input_buffer+d.input_processed, sizeof(float)*(the_bufsize-d.input_processed));
-			fread(input_buffer+(the_bufsize-d.input_processed), sizeof(float), d.input_processed, stdin);
-			d = old_fractional_decimator_ff(input_buffer, output_buffer, the_bufsize, rate, taps, taps_length, d);
-			fwrite(output_buffer, sizeof(float), d.output_size, stdout);
-			TRY_YIELD;
-		}
-	}
-
-	if(!strcmp(argv[1],"fft_cc"))
-	{
-		if(argc<=3) return badsyntax("need required parameters (fft_size, out_of_every_n_samples)");
-		int fft_size;
-		sscanf(argv[2],"%d",&fft_size);
-		if(log2n(fft_size)==-1) return badsyntax("fft_size should be power of 2");
-		int every_n_samples;
-		sscanf(argv[3],"%d",&every_n_samples);
-		int benchmark=0;
-		int octave=0;
-		window_t window = WINDOW_DEFAULT;
-		if(argc>=5)
-		{
-			window=firdes_get_window_from_string(argv[4]);
-		}
-		if(argc>=6)
-		{
-			benchmark|=!strcmp("--benchmark",argv[5]);
-			octave|=!strcmp("--octave",argv[5]);
-		}
-		if(argc>=7)
-		{
-			benchmark|=!strcmp("--benchmark",argv[6]);
-			octave|=!strcmp("--octave",argv[6]);
-		}
-
-		if(!initialize_buffers()) return -2;
-		sendbufsize(fft_size);
-
-		//make FFT plan
-		complexf* input=(complexf*)fft_malloc(sizeof(complexf)*fft_size);
-		complexf* windowed=(complexf*)fft_malloc(sizeof(complexf)*fft_size);
-		complexf* output=(complexf*)fft_malloc(sizeof(complexf)*fft_size);
-		if(benchmark) fprintf(stderr,"fft_cc: benchmarking...");
-		FFT_PLAN_T* plan=make_fft_c2c(fft_size, windowed, output, 1, benchmark);
-		if(benchmark) fprintf(stderr," done\n");
-		if(octave) printf("setenv(\"GNUTERM\",\"X11 noraise\");y=zeros(1,%d);semilogy(y,\"ydatasource\",\"y\");\n",fft_size);
-		float *windowt;
-		windowt = precalculate_window(fft_size, window);
-		for(;;)
-		{
-			FEOF_CHECK;
-			if(every_n_samples>fft_size)
-			{
-				fread(input, sizeof(complexf), fft_size, stdin);
-				//skipping samples before next FFT (but fseek doesn't work for pipes)
-				for(int seek_remain=every_n_samples-fft_size;seek_remain>0;seek_remain-=the_bufsize)
-				{
-					fread(temp_f, sizeof(complexf), MIN_M(the_bufsize,seek_remain), stdin);
-				}
-			}
-			else
-			{
-				//overlapped FFT
-				for(int i=0;i<fft_size-every_n_samples;i++) input[i]=input[i+every_n_samples];
-				fread(input+fft_size-every_n_samples, sizeof(complexf), every_n_samples, stdin);
-			}
-			//apply_window_c(input,windowed,fft_size,window);
-			apply_precalculated_window_c(input,windowed,fft_size,windowt);
-			fft_execute(plan);
-			if(octave)
-			{
-				printf("fftdata=[");
-				//we have to swap the two parts of the array to get a valid spectrum
-				for(int i=fft_size/2;i<fft_size;i++) printf("(%g)+(%g)*i ",iof(output,i),qof(output,i));
-				for(int i=0;i<fft_size/2;i++) printf("(%g)+(%g)*i ",iof(output,i),qof(output,i));
-				printf(
-					"];\n"
-					"y=abs(fftdata);\n"
-					"refreshdata;\n"
-				);
-			}
-			else fwrite(output, sizeof(complexf), fft_size, stdout);
-			TRY_YIELD;
-		}
-	}
-
-	if(!strcmp(argv[1],"fft_fc"))
-	{
-		/*
-		For real FFT, the parameter is the number of output complex bins
-		instead of the actual FFT size.
-		Number of input samples used for each FFT is twice the given parameter.
-		This makes it easier to replace fft_cc by fft_fc in some applications. */
-		if(argc<=3) return badsyntax("need required parameters (fft_out_size, out_of_every_n_samples)");
-		int fft_in_size=0, fft_out_size=0;
-		sscanf(argv[2],"%d",&fft_out_size);
-		if(log2n(fft_out_size)==-1) return badsyntax("fft_out_size should be power of 2");
-		fft_in_size = 2*fft_out_size;
-		int every_n_samples;
-		sscanf(argv[3],"%d",&every_n_samples);
-		int benchmark=0;
-		int octave=0;
-		window_t window = WINDOW_DEFAULT;
-		if(argc>=5)
-		{
-			window=firdes_get_window_from_string(argv[4]);
-		}
-		if(argc>=6)
-		{
-			benchmark|=!strcmp("--benchmark",argv[5]);
-			octave|=!strcmp("--octave",argv[5]);
-		}
-		if(argc>=7)
-		{
-			benchmark|=!strcmp("--benchmark",argv[6]);
-			octave|=!strcmp("--octave",argv[6]);
-		}
-
-		if(!initialize_buffers()) return -2;
-		sendbufsize(fft_out_size);
-
-		//make FFT plan
-		float* input=(float*)fft_malloc(sizeof(float)*fft_in_size);
-		float* windowed=(float*)fft_malloc(sizeof(float)*fft_in_size);
-		complexf* output=(complexf*)fft_malloc(sizeof(complexf)*fft_out_size);
-		if(benchmark) fprintf(stderr,"fft_cc: benchmarking...");
-		FFT_PLAN_T* plan=make_fft_r2c(fft_in_size, windowed, output, benchmark);
-		if(benchmark) fprintf(stderr," done\n");
-		//if(octave) printf("setenv(\"GNUTERM\",\"X11 noraise\");y=zeros(1,%d);semilogy(y,\"ydatasource\",\"y\");\n",fft_size); // TODO
-		float *windowt;
-		windowt = precalculate_window(fft_in_size, window);
-		for(;;)
-		{
-			FEOF_CHECK;
-			if(every_n_samples>fft_in_size)
-			{
-				fread(input, sizeof(float), fft_in_size, stdin);
-				//skipping samples before next FFT (but fseek doesn't work for pipes)
-				for(int seek_remain=every_n_samples-fft_in_size;seek_remain>0;seek_remain-=the_bufsize)
-				{
-					fread(temp_f, sizeof(complexf), MIN_M(the_bufsize,seek_remain), stdin);
-				}
-			}
-			else
-			{
-				//overlapped FFT
-				for(int i=0;i<fft_in_size-every_n_samples;i++) input[i]=input[i+every_n_samples];
-				fread(input+fft_in_size-every_n_samples, sizeof(float), every_n_samples, stdin);
-			}
-			//apply_window_c(input,windowed,fft_size,window);
-			apply_precalculated_window_f(input,windowed,fft_in_size,windowt);
-			fft_execute(plan);
-			if(octave)
-			{
-#if 0
-			// TODO
-				printf("fftdata=[");
-				//we have to swap the two parts of the array to get a valid spectrum
-				for(int i=fft_size/2;i<fft_size;i++) printf("(%g)+(%g)*i ",iof(output,i),qof(output,i));
-				for(int i=0;i<fft_size/2;i++) printf("(%g)+(%g)*i ",iof(output,i),qof(output,i));
-				printf(
-					"];\n"
-					"y=abs(fftdata);\n"
-					"refreshdata;\n"
-				);
-#endif
-			}
-			else fwrite(output, sizeof(complexf), fft_out_size, stdout);
-			TRY_YIELD;
-		}
-	}
-
-
-	#define LOGPOWERCF_BUFSIZE 64
-	if(!strcmp(argv[1],"logpower_cf"))
-	{
-		float add_db=0;
-		if(argc>=3) sscanf(argv[2],"%g",&add_db);
-
-		if(!sendbufsize(initialize_buffers())) return -2;
-
-		for(;;)
-		{
-			FEOF_CHECK;
-			fread(input_buffer, sizeof(complexf), the_bufsize, stdin);
-			logpower_cf((complexf*)input_buffer,output_buffer, the_bufsize, add_db);
-			fwrite(output_buffer, sizeof(float), the_bufsize, stdout);
-			TRY_YIELD;
-		}
-	}
-
-	if(!strcmp(argv[1],"logaveragepower_cf"))
-	{
-		bigbufs=1;
-		if(argc<=4) return badsyntax("need required parameters (add_db, table_size, avgnumber)"); 
-		float add_db=0;
-		int avgnumber=0;
-		int fft_size=0;
-		
-		sscanf(argv[2],"%g",&add_db);
-		sscanf(argv[3],"%d",&fft_size);
-		sscanf(argv[4],"%d",&avgnumber);
-		
-		float *input = malloc(sizeof(float)*2 * fft_size);
-		float *output = malloc(sizeof(float) * fft_size);
-
-		add_db -= 10.0*log10(avgnumber);
-		for(;;)
-		{
-			int i,n;
-			for(i = 0; i < fft_size; i++) {
-				output[i] = 0;
-			}
-			FEOF_CHECK;
-			for(n = 0; n < avgnumber; n++) {
-				fread (input, sizeof(float)*2, fft_size, stdin);
-				accumulate_power_cf((complexf*)input, output, fft_size);
-			}
-			log_ff(output, output, fft_size, add_db);
-			fwrite (output, sizeof(float), fft_size, stdout);
-			TRY_YIELD;
-		}
-		return 0;
-	}
-
-	if(!strcmp(argv[1],"fft_exchange_sides_ff"))
-	{
-		if(argc<=2) return badsyntax("need required parameters (fft_size)");
-		int fft_size;
-		sscanf(argv[2],"%d",&fft_size);
-		if(!getbufsize()) return -2; //dummy
-		sendbufsize(fft_size);
-		float* input_buffer_s1 = (float*)malloc(sizeof(float)*fft_size/2);
-		float* input_buffer_s2 = (float*)malloc(sizeof(float)*fft_size/2);
-		for(;;)
-		{
-			FEOF_CHECK;
-			fread(input_buffer_s1, sizeof(float), fft_size/2, stdin);
-			fread(input_buffer_s2, sizeof(float), fft_size/2, stdin);
-			fwrite(input_buffer_s2, sizeof(float), fft_size/2, stdout);
-			fwrite(input_buffer_s1, sizeof(float), fft_size/2, stdout);
-			TRY_YIELD;
-		}
-	}
->>>>>>> 03724f3a
 
 
 #ifdef USE_IMA_ADPCM
@@ -3737,6 +3170,141 @@
         return 0;
     }
 
+    if(!strcmp(argv[1],"shift_addition_fc"))
+    {
+        bigbufs=1;
+
+        float starting_phase=0;
+        float rate;
+
+        int fd;
+        if(fd=init_fifo(argc,argv))
+        {
+            while(!read_fifo_ctl(fd,"%g\n",&rate)) usleep(10000);
+        }
+        else
+        {
+            if(argc<=2) return badsyntax("need required parameter (rate)");
+            sscanf(argv[2],"%g",&rate);
+        }
+
+        if(!sendbufsize(initialize_buffers())) return -2;
+        for(;;)
+        {
+            shift_addition_data_t data=shift_addition_init(rate);
+            fprintf(stderr,"shift_addition_fc: reinitialized to %g\n",rate);
+            int remain, current_size;
+            float* ibufptr;
+            float* obufptr;
+            for(;;)
+            {
+                FEOF_CHECK;
+                if(!FREAD_R) break;
+                remain=the_bufsize;
+                ibufptr=input_buffer;
+                obufptr=output_buffer;
+                while(remain)
+                {
+                    current_size=(remain>1024)?1024:remain;
+                    starting_phase=shift_addition_fc(ibufptr, (complexf*)obufptr, current_size, data, starting_phase);
+                    ibufptr+=current_size;
+                    obufptr+=current_size*2;
+                    remain-=current_size;
+                }
+                FWRITE_C;
+                if(read_fifo_ctl(fd,"%g\n",&rate)) break;
+                TRY_YIELD;
+            }
+        }
+        return 0;
+    }
+
+    if(!strcmp(argv[1],"fft_fc"))
+    {
+        /*
+        For real FFT, the parameter is the number of output complex bins
+        instead of the actual FFT size.
+        Number of input samples used for each FFT is twice the given parameter.
+        This makes it easier to replace fft_cc by fft_fc in some applications. */
+        if(argc<=3) return badsyntax("need required parameters (fft_out_size, out_of_every_n_samples)");
+        int fft_in_size=0, fft_out_size=0;
+        sscanf(argv[2],"%d",&fft_out_size);
+        if(log2n(fft_out_size)==-1) return badsyntax("fft_out_size should be power of 2");
+        fft_in_size = 2*fft_out_size;
+        int every_n_samples;
+        sscanf(argv[3],"%d",&every_n_samples);
+        int benchmark=0;
+        int octave=0;
+        window_t window = WINDOW_DEFAULT;
+        if(argc>=5)
+        {
+            window=firdes_get_window_from_string(argv[4]);
+        }
+        if(argc>=6)
+        {
+            benchmark|=!strcmp("--benchmark",argv[5]);
+            octave|=!strcmp("--octave",argv[5]);
+        }
+        if(argc>=7)
+        {
+            benchmark|=!strcmp("--benchmark",argv[6]);
+            octave|=!strcmp("--octave",argv[6]);
+        }
+
+        if(!initialize_buffers()) return -2;
+        sendbufsize(fft_out_size);
+
+        //make FFT plan
+        float* input=(float*)fft_malloc(sizeof(float)*fft_in_size);
+        float* windowed=(float*)fft_malloc(sizeof(float)*fft_in_size);
+        complexf* output=(complexf*)fft_malloc(sizeof(complexf)*fft_out_size);
+        if(benchmark) fprintf(stderr,"fft_cc: benchmarking...");
+        FFT_PLAN_T* plan=make_fft_r2c(fft_in_size, windowed, output, benchmark);
+        if(benchmark) fprintf(stderr," done\n");
+        //if(octave) printf("setenv(\"GNUTERM\",\"X11 noraise\");y=zeros(1,%d);semilogy(y,\"ydatasource\",\"y\");\n",fft_size); // TODO
+        float *windowt;
+        windowt = precalculate_window(fft_in_size, window);
+        for(;;)
+        {
+            FEOF_CHECK;
+            if(every_n_samples>fft_in_size)
+            {
+                fread(input, sizeof(float), fft_in_size, stdin);
+                //skipping samples before next FFT (but fseek doesn't work for pipes)
+                for(int seek_remain=every_n_samples-fft_in_size;seek_remain>0;seek_remain-=the_bufsize)
+                {
+                    fread(temp_f, sizeof(complexf), MIN_M(the_bufsize,seek_remain), stdin);
+                }
+            }
+            else
+            {
+                //overlapped FFT
+                for(int i=0;i<fft_in_size-every_n_samples;i++) input[i]=input[i+every_n_samples];
+                fread(input+fft_in_size-every_n_samples, sizeof(float), every_n_samples, stdin);
+            }
+            //apply_window_c(input,windowed,fft_size,window);
+            apply_precalculated_window_f(input,windowed,fft_in_size,windowt);
+            fft_execute(plan);
+            if(octave)
+            {
+#if 0
+            // TODO
+                printf("fftdata=[");
+                //we have to swap the two parts of the array to get a valid spectrum
+                for(int i=fft_size/2;i<fft_size;i++) printf("(%g)+(%g)*i ",iof(output,i),qof(output,i));
+                for(int i=0;i<fft_size/2;i++) printf("(%g)+(%g)*i ",iof(output,i),qof(output,i));
+                printf(
+                    "];\n"
+                    "y=abs(fftdata);\n"
+                    "refreshdata;\n"
+                );
+#endif
+            }
+            else fwrite(output, sizeof(complexf), fft_out_size, stdout);
+            TRY_YIELD;
+        }
+    }
+
     if(!strcmp(argv[1],"none"))
     {
         return 0;
