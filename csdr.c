/*
This software is part of libcsdr, a set of simple DSP routines for
Software Defined Radio.

Copyright (c) 2014, Andras Retzler <randras@sdr.hu>
All rights reserved.

Redistribution and use in source and binary forms, with or without
modification, are permitted provided that the following conditions are met:
    * Redistributions of source code must retain the above copyright
      notice, this list of conditions and the following disclaimer.
    * Redistributions in binary form must reproduce the above copyright
      notice, this list of conditions and the following disclaimer in the
      documentation and/or other materials provided with the distribution.
    * Neither the name of the copyright holder nor the
      names of its contributors may be used to endorse or promote products
      derived from this software without specific prior written permission.

THIS SOFTWARE IS PROVIDED BY THE COPYRIGHT HOLDERS AND CONTRIBUTORS "AS IS" AND
ANY EXPRESS OR IMPLIED WARRANTIES, INCLUDING, BUT NOT LIMITED TO, THE IMPLIED
WARRANTIES OF MERCHANTABILITY AND FITNESS FOR A PARTICULAR PURPOSE ARE
DISCLAIMED. IN NO EVENT SHALL ANDRAS RETZLER BE LIABLE FOR ANY
DIRECT, INDIRECT, INCIDENTAL, SPECIAL, EXEMPLARY, OR CONSEQUENTIAL DAMAGES
(INCLUDING, BUT NOT LIMITED TO, PROCUREMENT OF SUBSTITUTE GOODS OR SERVICES;
LOSS OF USE, DATA, OR PROFITS; OR BUSINESS INTERRUPTION) HOWEVER CAUSED AND
ON ANY THEORY OF LIABILITY, WHETHER IN CONTRACT, STRICT LIABILITY, OR TORT
(INCLUDING NEGLIGENCE OR OTHERWISE) ARISING IN ANY WAY OUT OF THE USE OF THIS
SOFTWARE, EVEN IF ADVISED OF THE POSSIBILITY OF SUCH DAMAGE.
*/

#define _POSIX_C_SOURCE 199309L
#define _BSD_SOURCE
#define _GNU_SOURCE
#include <stdio.h>
#include <stdlib.h>
#include <string.h>
#include <limits.h>
#include <sys/time.h>
#include <sys/types.h>
#include <sys/stat.h>
#include <fcntl.h>
#include <sys/ioctl.h>
#include <unistd.h>
#include <time.h>
#include <stdarg.h>
#include "libcsdr.h"
#include "libcsdr_gpl.h"
#include "ima_adpcm.h"
#include <sched.h>
#include <math.h>
<<<<<<< HEAD
#include <strings.h>
#include <errno.h>
#include "fastddc.h"
=======
#include <assert.h>
>>>>>>> 3de0d428

char usage[]=
"csdr - a simple commandline tool for Software Defined Radio receiver DSP.\n\n"
"usage: \n\n"
"    csdr function_name <function_param1> <function_param2> [optional_param] ...\n\n"
"list of functions:\n\n"
"    convert_u8_f\n"
"    convert_f_u8\n"
"    convert_s8_f\n"
"    convert_f_s8\n"
"    convert_f_s16\n"
"    convert_s16_f\n"
"    convert_f_s24 [--bigendian]\n"
"    convert_s24_f [--bigendian]\n"
"    realpart_cf\n"
"    clipdetect_ff\n"
"    limit_ff [max_amplitude]\n"
"    gain_ff <gain>\n"
"    clone\n"
"    none\n"
"    yes_f <to_repeat> [buf_times]\n"
"    detect_nan_ff\n"
"    dump_f\n"
"    flowcontrol <data_rate> <reads_per_second> [prebuffer_sec] [thrust]\n"
"    shift_math_cc <rate>\n"
"    shift_math_cc --fifo <fifo_path>\n"
"    shift_addition_cc <rate>\n"
"    shift_addition_cc --fifo <fifo_path>\n"
"    shift_addition_cc_test\n"
"    shift_table_cc <rate> [table_size]\n"
"    decimating_shift_addition_cc <rate> [decimation]\n"
"    dcblock_ff\n"
"    fastdcblock_ff\n"
"    fmdemod_atan_cf\n"
"    fmdemod_quadri_cf\n"
"    fmdemod_quadri_novect_cf\n"
"    deemphasis_wfm_ff <sample_rate> <tau>\n"
"    deemphasis_nfm_ff <one_of_the_predefined_sample_rates>\n"
"    amdemod_cf\n"
"    amdemod_estimator_cf\n"
"    fir_decimate_cc <decimation_factor> [transition_bw [window]]\n"
"    fir_interpolate_cc <interpolation_factor> [transition_bw [window]]\n"
"    firdes_lowpass_f <cutoff_rate> <length> [window [--octave]]\n"
"    firdes_bandpass_c <low_cut> <high_cut> <length> [window [--octave]]\n"
"    agc_ff [hang_time [reference [attack_rate [decay_rate [max_gain [attack_wait [filter_alpha]]]]]]]\n"
"    fastagc_ff [block_size [reference]]\n"
"    rational_resampler_ff <interpolation> <decimation> [transition_bw [window]]\n"
"    fractional_decimator_ff <decimation_rate> [transition_bw [window]]\n"
"    fft_cc <fft_size> <out_of_every_n_samples> [window [--octave] [--benchmark]]\n"
"    logpower_cf [add_db]\n"
"    fft_benchmark <fft_size> <fft_cycles> [--benchmark]\n"
"    bandpass_fir_fft_cc <low_cut> <high_cut> <transition_bw> [window]\n"
"    bandpass_fir_fft_cc --fifo <fifo_path> <transition_bw> [window]\n"
"    encode_ima_adpcm_s16_u8\n"
"    decode_ima_adpcm_u8_s16\n"
"    compress_fft_adpcm_f_u8 <fft_size>\n"
"    flowcontrol <data_rate> <reads_per_second>\n"
"    through\n"
"    dsb_fc [q_value]\n"
"    convert_f_samperf <wait_for_this_sample> \n"
"    fmmod_fc\n"
"    fixed_amplitude_cc <new_amplitude>\n"
"    mono2stereo_s16\n"
"    setbuf <buffer_size>\n"
"    fft_exchange_sides_ff <fft_size>\n"
"    squelch_and_smeter_cc --fifo <squelch_fifo> --outfifo <smeter_fifo> <use_every_nth> <report_every_nth>\n"
"    fifo <buffer_size> <number_of_buffers>\n"
"    bpsk31_varicode2ascii_sy_u8\n"
"    invert_sy_sy\n"
"    rtty_line_decoder_sy_u8\n"
"    rtty_baudot2ascii_u8_u8\n"
"    serial_line_decoder_sy_u8\n"
"    octave_complex_c <samples_to_plot> <out_of_n_samples>\n"
"    timing_recovery_cc <algorithm> <decimation> [--add_q]\n"
"    psk31_varicode_encoder_u8_u8\n"
"    differential_encoder_u8_u8\n"
"    differential_decoder_u8_u8\n"
"    dump_u8\n"
"    psk_modulator_u8_c <n_psk>\n"
"    psk31_interpolate_sine_cc\n"
"    duplicate_samples_ntimes_u8_u8 <sample_size_bytes> <ntimes>\n"
"    bpsk_costas_loop_cc <samples_per_bits>\n"
"    ?<search_the_function_list>\n"
"    \n"
;

//change on 2015-08-29: we rather dynamically determine the bufsize
//#define BUFSIZE (1024)
//#define BIG_BUFSIZE (1024*16)
//should be multiple of 16! (size of double complex)
//also, keep in mind that shift_addition_cc works better the smaller this buffer is.

int env_csdr_fixed_bufsize = 1024;
int env_csdr_fixed_big_bufsize = 1024*16;
int env_csdr_dynamic_bufsize_on = 0;
int env_csdr_print_bufsizes = 0;
int bigbufs = 0;

//change on on 2015-08-29: we don't yield at all. fread() will do it if it blocks
#define YIELD_EVERY_N_TIMES 3
//#define TRY_YIELD if(++yield_counter%YIELD_EVERY_N_TIMES==0) sched_yield()
#define TRY_YIELD
//unsigned yield_counter=0;

int badsyntax(char* why)
{
	if(why==0) fprintf(stderr, "%s", usage);
	else fprintf(stderr, "csdr: %s\n\n", why);
	return -1;
}

int clipdetect_ff(float* input, int input_size)
{
	for(int i=0;i<input_size;i++)
	{
		if(input[i]<-1.0) { fprintf(stderr, "csdr clipdetect_ff: Signal value below -1.0!\n"); return -1; }
		if(input[i]>1.0) { fprintf(stderr, "csdr clipdetect_ff: Signal value above 1.0!\n"); return 1; }
	}
	return 0;
}

int clone_(int bufsize_param)
{
		unsigned char* clone_buffer;
		clone_buffer = (unsigned char*)malloc(bufsize_param*sizeof(unsigned char));
		for(;;)
		{
			fread(clone_buffer, sizeof(unsigned char), bufsize_param, stdin);
			fwrite(clone_buffer, sizeof(unsigned char), bufsize_param, stdout);
			TRY_YIELD;
		}
}

#define FREAD_U8	fread (input_buffer,	sizeof(unsigned char), the_bufsize, stdin)
#define FWRITE_U8 	fwrite (output_buffer,	sizeof(unsigned char), the_bufsize, stdout)
#define FREAD_R		fread (input_buffer,	sizeof(float),		the_bufsize, stdin)
#define FREAD_C		fread (input_buffer,	sizeof(float)*2,	the_bufsize, stdin)
#define FWRITE_R 	fwrite (output_buffer,	sizeof(float),		the_bufsize, stdout)
#define FWRITE_C	fwrite (output_buffer,	sizeof(float)*2,	the_bufsize, stdout)
#define FEOF_CHECK	if(feof(stdin)) return 0
//#define BIG_FREAD_C fread(input_buffer, sizeof(float)*2, BIG_BUFSIZE, stdin)
//#define BIG_FWRITE_C fwrite(output_buffer, sizeof(float)*2, BIG_BUFSIZE, stdout)

int init_fifo(int argc, char *argv[])
{
	if(argc>=4)
	{
		if(!strcmp(argv[2],"--fifo"))
		{
			fprintf(stderr,"csdr: fifo control mode on\n");
			int fd = open(argv[3], O_RDONLY);
			int flags = fcntl(fd, F_GETFL, 0);
			fcntl(fd, F_SETFL, flags | O_NONBLOCK);
			return fd;
		}
		else if(!strcmp(argv[2],"--fd"))  
		{
			//to use this:
			//1. Create a pipe(pipedesc) in your process.
			//2. fork() and execl() your process to run csdr, and give pipedesc[0] as parameter after --fd 
			//  Note: when forking, the child process will get a copy of the file descriptor table! That's why this 
			//  works at all, as file descriptor indexes are normally not transferable between processes, except for a *NIX socket way which is quite complicated... 
			//3. From your parent process, write into pipedesc[1].
			//This is implemented in ddcd, check there to see how to do it!
			int fd;
			if(sscanf(argv[3], "%d",&fd)<=0) return 0;
			fprintf(stderr,"csdr: fd control mode on, fd=%d\n", fd);
			int flags = fcntl(fd, F_GETFL, 0);
			fcntl(fd, F_SETFL, flags | O_NONBLOCK);
			return fd;
		}
	}
	return 0;
}



#define RFCTL_BUFSIZE 1024

int read_fifo_ctl(int fd, char* format, ...)
{
	if(!fd) return 0;
	static char buffer[RFCTL_BUFSIZE];
	static int buffer_index=0;
	int bytes_read=read(fd,buffer+buffer_index,(RFCTL_BUFSIZE-buffer_index)*sizeof(char));
	if(bytes_read<=0) return 0;

	int prev_newline_at=0;
	int last_newline_at=0;
	for(int i=0;i<buffer_index+bytes_read;i++)
	{
		if(buffer[i]=='\n')
		{
			prev_newline_at=last_newline_at;
			last_newline_at=i+1;
		}
	}
	if(last_newline_at)
	{
		//fprintf(stderr,"pna=%d lna=%d\n",prev_newline_at,last_newline_at);
		va_list vl;
		va_start(vl,format);
		vsscanf(buffer+prev_newline_at,format,vl);
		va_end(vl);
		memmove(buffer,buffer+last_newline_at,buffer_index+bytes_read-last_newline_at);
		buffer_index=bytes_read-last_newline_at;
		return 1;
	}
	else
	{
		buffer_index+=bytes_read;
	 	return 0;
	}
}

#define SETBUF_PREAMBLE "csdr"
#define SETBUF_DEFAULT_BUFSIZE 1024
#define STRINGIFY_VALUE(x) STRINGIFY_NAME(x)
#define STRINGIFY_NAME(x) #x

int getbufsize()
{
	if(!env_csdr_dynamic_bufsize_on) return (bigbufs) ? env_csdr_fixed_big_bufsize : env_csdr_fixed_bufsize;
	int recv_first[2];
	fread(recv_first, sizeof(int), 2, stdin);
	if(memcmp(recv_first, SETBUF_PREAMBLE, sizeof(char)*4)!=0)
	{ badsyntax("warning! Did not match preamble on the beginning of the stream. You should put \"csdr setbuf <buffer size>\" at the beginning of the chain! Falling back to default buffer size: " STRINGIFY_VALUE(SETBUF_DEFAULT_BUFSIZE)); return SETBUF_DEFAULT_BUFSIZE; }
	if(recv_first[1]<=0) { badsyntax("warning! Invalid buffer size." ); return 0; }
	return recv_first[1];
}


float* input_buffer;
unsigned char* buffer_u8;
float *output_buffer;
short *buffer_i16;
float *temp_f;
int the_bufsize = 0;
char **argv_global;


#define UNITROUND_UNIT 128

int unitround(int what)
{
	if(what<=0) return UNITROUND_UNIT;
	return ((what-1)&~(UNITROUND_UNIT-1))+UNITROUND_UNIT;
}

int initialize_buffers()
{
	if(!(the_bufsize=getbufsize())) return 0;
	the_bufsize=unitround(the_bufsize);
	if(env_csdr_print_bufsizes) fprintf(stderr,"%s %s: buffer size set to %d\n",argv_global[0], argv_global[1], the_bufsize);
	input_buffer = 	(float*)		malloc(the_bufsize*sizeof(float) * 2); //need the 2× because we might also put complex floats into it
	output_buffer = (float*)		malloc(the_bufsize*sizeof(float) * 2);
	buffer_u8 = 	(unsigned char*)malloc(the_bufsize*sizeof(unsigned char));
	buffer_i16 = 	(short*)		malloc(the_bufsize*sizeof(short));
	temp_f = 		(float*)		malloc(the_bufsize*sizeof(float) * 4);
	return the_bufsize;
}

int sendbufsize(int size)
{
	//The first word is a preamble, "csdr".
	//If the next csdr process detects it, sets the buffer size according to the second word
	if(!env_csdr_dynamic_bufsize_on) return env_csdr_fixed_bufsize;
	if(env_csdr_print_bufsizes) fprintf(stderr,"%s %s: next process proposed input buffer size is %d\n",argv_global[0], argv_global[1], size);
	int send_first[2];
	memcpy((char*)send_first, SETBUF_PREAMBLE, 4*sizeof(char));
	send_first[1] = size;
	fwrite(send_first, sizeof(int), 2, stdout);
	return size;
}

int parse_env()
{
	char* envtmp;
	envtmp=getenv("CSDR_DYNAMIC_BUFSIZE_ON");
	//fprintf(stderr, "envtmp: %s\n",envtmp);
	if(envtmp)
	{
		env_csdr_dynamic_bufsize_on = !!atoi(envtmp);
		env_csdr_fixed_bufsize = 0;
	}
	else
	{
		envtmp=getenv("CSDR_FIXED_BUFSIZE");
		if(envtmp)
		{
			env_csdr_fixed_big_bufsize = env_csdr_fixed_bufsize = atoi(envtmp);
		}
	}
	envtmp=getenv("CSDR_PRINT_BUFSIZES");
	if(envtmp)
	{
		env_csdr_print_bufsizes = atoi(envtmp);
	}
}

int main(int argc, char *argv[])
{
	parse_env();
	argv_global=argv;
	if(argc<=1) return badsyntax(0);
	if(!strcmp(argv[1],"--help")) return badsyntax(0);

	fcntl(STDIN_FILENO, F_SETPIPE_SZ, 65536*32);
	fcntl(STDOUT_FILENO, F_SETPIPE_SZ, 65536*32);
	//fprintf(stderr, "csdr: F_SETPIPE_SZ\n");

	if(!strcmp(argv[1],"setbuf"))
	{
		if(argc<=2) return badsyntax("need required parameter (buffer size)");
		sscanf(argv[2],"%d",&the_bufsize);
		if(the_bufsize<=0) return badsyntax("buffer size <= 0 is invalid");
		sendbufsize(the_bufsize);
		clone_(the_bufsize); //After sending the buffer size out, just copy stdin to stdout
	}

	if(!strcmp(argv[1],"clone"))
	{
		if(!sendbufsize(initialize_buffers())) return -2;
		clone_(the_bufsize);
	}
#define SET_NONBLOCK(fd) fcntl(fd, F_SETFL, fcntl(fd, F_GETFL, 0) | O_NONBLOCK)

	if(!strcmp(argv[1],"fifo"))
	{
		if(!sendbufsize(initialize_buffers())) return -2;

		int fifo_buffer_size;
		if(argc<=2) return badsyntax("need required parameter (buffer_size)");
		sscanf(argv[2],"%d",&fifo_buffer_size);
		int fifo_num_buffers;
		if(argc<=3) return badsyntax("need required parameter (number of buffers)");
		sscanf(argv[3],"%d",&fifo_num_buffers);

		char** fifo_buffers = (char**)malloc(sizeof(char*)*fifo_num_buffers);
		for(int i=0;i<fifo_num_buffers;i++) fifo_buffers[i]=(char*)malloc(sizeof(char)*fifo_buffer_size);

		SET_NONBLOCK(STDIN_FILENO);
		SET_NONBLOCK(STDOUT_FILENO);

		fd_set read_fds;
		FD_ZERO(&read_fds);
		FD_SET(STDIN_FILENO, &read_fds);
		fd_set write_fds;
		FD_ZERO(&write_fds);
		FD_SET(STDOUT_FILENO, &write_fds);

		int highfd = ((STDOUT_FILENO > STDIN_FILENO) ? STDOUT_FILENO : STDIN_FILENO) + 1;

		int fifo_actual_buffer_wr = fifo_num_buffers - 1;
		int fifo_actual_buffer_rd = 0;
		int fifo_actual_buffer_wr_pos = 0;
		int fifo_actual_buffer_rd_pos = 0;
		int fifo_error = 0;
		int fifo_overrun_shown = 0;

		for(;;)
		{
			select(highfd, &read_fds, NULL, NULL, NULL);

			//try to read until buffer is full
			if(FD_ISSET(STDIN_FILENO, &read_fds)) for(;;)
			{
				int read_bytes=read(STDIN_FILENO, fifo_buffers[fifo_actual_buffer_rd]+fifo_actual_buffer_rd_pos, fifo_buffer_size-fifo_actual_buffer_rd_pos);
				//fprintf(stderr, "r %d %d | %d %d\n", read_bytes, fifo_buffer_size-fifo_actual_buffer_rd_pos, fifo_actual_buffer_rd, fifo_actual_buffer_rd_pos);
				if(!read_bytes || ((read_bytes<0)&&(fifo_error=read_bytes)) ) break;
				fifo_actual_buffer_rd_pos+=read_bytes;
				if(!((fifo_actual_buffer_rd==fifo_actual_buffer_wr-1)||(fifo_actual_buffer_wr==0&&fifo_actual_buffer_rd==fifo_num_buffers-1)))
				{
					if(fifo_actual_buffer_rd_pos==fifo_buffer_size)
					{
						fifo_overrun_shown = 0;
						fifo_actual_buffer_rd++;
						fifo_actual_buffer_rd_pos = 0;
						if(fifo_actual_buffer_rd>=fifo_num_buffers) fifo_actual_buffer_rd=0;
					}
				}
				else
				{
					if(fifo_actual_buffer_rd_pos==fifo_buffer_size)
					{
						fifo_actual_buffer_rd_pos = 0; //rewrite same buffer
						if(!fifo_overrun_shown) { fifo_overrun_shown=1; fprintf(stderr, "fifo: circular buffer full, dropping samples\n"); }
					}
				}
			}
			//try to write until buffer is empty
			if(FD_ISSET(STDOUT_FILENO, &write_fds)) for(;;)
			{
				if(fifo_actual_buffer_wr == fifo_actual_buffer_rd) break;
				int written_bytes=write(STDOUT_FILENO, fifo_buffers[fifo_actual_buffer_wr]+fifo_actual_buffer_wr_pos, fifo_buffer_size-fifo_actual_buffer_wr_pos);
				//fprintf(stderr, "w %d %d | %d %d\n", written_bytes, fifo_buffer_size-fifo_actual_buffer_wr_pos, fifo_actual_buffer_wr, fifo_actual_buffer_wr_pos);
				if(!written_bytes || ((written_bytes<0)&&(fifo_error=written_bytes)) ) break;
				fifo_actual_buffer_wr_pos+=written_bytes;
				if(fifo_actual_buffer_wr_pos==fifo_buffer_size)
				{
					fifo_actual_buffer_wr++;
					fifo_actual_buffer_wr_pos = 0;
					if(fifo_actual_buffer_wr>=fifo_num_buffers) fifo_actual_buffer_wr=0;
				}

			}
			if(fifo_error&&errno!=11) { fprintf(stderr,"fifo: fifo_error (%d)", errno); return -1; }
		}

		return -1;

	}


	if(!strcmp(argv[1],"convert_u8_f"))
	{
		if(!sendbufsize(initialize_buffers())) return -2;
		for(;;)
		{
			FEOF_CHECK;
			fread(buffer_u8, sizeof(unsigned char), the_bufsize, stdin);
			convert_u8_f(buffer_u8, output_buffer, the_bufsize);
			FWRITE_R;
			TRY_YIELD;
		}
	}
	if(!strcmp(argv[1],"convert_f_u8")) //not tested
	{
		if(!sendbufsize(initialize_buffers())) return -2;
		for(;;)
		{
			FEOF_CHECK;
			FREAD_R;
			convert_f_u8(input_buffer, buffer_u8, the_bufsize);
			fwrite(buffer_u8, sizeof(unsigned char), the_bufsize, stdout);
			TRY_YIELD;
		}
	}
	if(!strcmp(argv[1],"convert_s8_f"))
	{
		if(!sendbufsize(initialize_buffers())) return -2;
		for(;;)
		{
			FEOF_CHECK;
			fread((signed char*)buffer_u8, sizeof(signed char), the_bufsize, stdin);
			convert_s8_f((signed char*)buffer_u8, output_buffer, the_bufsize);
			FWRITE_R;
			TRY_YIELD;
		}
	}
	if(!strcmp(argv[1],"convert_f_s8")) //not tested
	{
		if(!sendbufsize(initialize_buffers())) return -2;
		for(;;)
		{
			FEOF_CHECK;
			FREAD_R;
			convert_f_s8(input_buffer, (signed char*)buffer_u8, the_bufsize);
			fwrite((signed char*)buffer_u8, sizeof(signed char), the_bufsize, stdout);
			TRY_YIELD;
		}
	}
	if((!strcmp(argv[1],"convert_f_i16")) || (!strcmp(argv[1],"convert_f_s16")))
	{
		if(!sendbufsize(initialize_buffers())) return -2;
		for(;;)
		{
			FEOF_CHECK;
			FREAD_R;
			convert_f_i16(input_buffer, buffer_i16, the_bufsize);
			fwrite(buffer_i16, sizeof(short), the_bufsize, stdout);
			TRY_YIELD;
		}
	}
	if((!strcmp(argv[1],"convert_i16_f")) || (!strcmp(argv[1],"convert_s16_f")))
	{
		if(!sendbufsize(initialize_buffers())) return -2;
		for(;;)
		{
			FEOF_CHECK;
			fread(buffer_i16, sizeof(short), the_bufsize, stdin);
			convert_i16_f(buffer_i16, output_buffer, the_bufsize);
			FWRITE_R;
			TRY_YIELD;
		}
	}
	if(!strcmp(argv[1],"convert_f_s24"))
	{
		int bigendian = (argc>2) && (!strcmp(argv[2],"--bigendian"));
		unsigned char* s24buffer = (unsigned char*)malloc(sizeof(unsigned char)*the_bufsize*3);
		if(!sendbufsize(initialize_buffers())) return -2;
		for(;;)
		{
			FEOF_CHECK;
			FREAD_R;
			convert_f_s24(input_buffer, s24buffer, the_bufsize, bigendian);
			fwrite(s24buffer, sizeof(unsigned char)*3, the_bufsize, stdout);
			TRY_YIELD;
		}
	}
	if(!strcmp(argv[1],"convert_s24_f"))
	{
		int bigendian = (argc>2) && (!strcmp(argv[2],"--bigendian"));
		unsigned char* s24buffer = (unsigned char*)malloc(sizeof(unsigned char)*the_bufsize*3);
		if(!sendbufsize(initialize_buffers())) return -2;
		for(;;)
		{
			FEOF_CHECK;
			fread(s24buffer, sizeof(unsigned char)*3, the_bufsize, stdin);
			convert_s24_f(s24buffer, output_buffer, the_bufsize, bigendian);
			FWRITE_R;
			TRY_YIELD;
		}
	}
	if(!strcmp(argv[1],"realpart_cf"))
	{
		if(!sendbufsize(initialize_buffers())) return -2;
		for(;;)
		{
			FEOF_CHECK;
			FREAD_C;
			for(int i=0;i<the_bufsize;i++) output_buffer[i]=iof(input_buffer,i);
			FWRITE_R;
			TRY_YIELD;
		}
	}
	if(!strcmp(argv[1],"clipdetect_ff"))
	{
		if(!sendbufsize(initialize_buffers())) return -2;
		for(;;)
		{
			FEOF_CHECK;
			FREAD_R;
			clipdetect_ff(input_buffer, the_bufsize);
			fwrite(input_buffer, sizeof(float), the_bufsize, stdout);
			TRY_YIELD;
		}
	}
	if(!strcmp(argv[1],"gain_ff"))
	{
		if(argc<=2) return badsyntax("need required parameter (gain)");
		float gain;
		sscanf(argv[2],"%g",&gain);
		if(!sendbufsize(initialize_buffers())) return -2;
		for(;;)
		{
			FEOF_CHECK;
			FREAD_R;
			gain_ff(input_buffer, output_buffer, the_bufsize, gain);
			FWRITE_R;
			TRY_YIELD;
		}
	}
	if(!strcmp(argv[1],"limit_ff"))
	{
		float max_amplitude=1.0;
		if(argc>=3) sscanf(argv[2],"%g",&max_amplitude);
		if(!sendbufsize(initialize_buffers())) return -2;
		for(;;)
		{
			FEOF_CHECK;
			FREAD_R;
			limit_ff(input_buffer, output_buffer, the_bufsize, max_amplitude);
			FWRITE_R;
			TRY_YIELD;
		}
	}
	if(!strcmp(argv[1],"yes_f"))
	{
		if(argc<=2) return badsyntax("need required parameter (to_repeat)");
		float to_repeat;
		sscanf(argv[2],"%g",&to_repeat);
		int buf_times = 0;
		if(argc>=4) sscanf(argv[3],"%d",&buf_times);
		if(!sendbufsize(initialize_buffers())) return -2;
		for(int i=0;i<the_bufsize;i++) output_buffer[i]=to_repeat;
		for(int i=0;(!buf_times)||i<buf_times;i++)
		{
			fwrite(output_buffer, sizeof(float), the_bufsize, stdout);
			TRY_YIELD;
		}
		return 0;
	}
	if(!strcmp(argv[1],"shift_math_cc"))
	{
		if(argc<=2) return badsyntax("need required parameter (rate)");
		float starting_phase=0;
		float rate;
		sscanf(argv[2],"%g",&rate);
		if(!sendbufsize(initialize_buffers())) return -2;
		for(;;)
		{
			FEOF_CHECK;
			if(!FREAD_C) break;
			starting_phase=shift_math_cc((complexf*)input_buffer, (complexf*)output_buffer, the_bufsize, rate, starting_phase);
			FWRITE_C;
			TRY_YIELD;
		}
		return 0;
	}
	//speed tests:
	//csdr yes_f 1 1000000 | time csdr shift_math_cc 0.2 >/dev/null
	//csdr yes_f 1 1000000 | time csdr shift_addition_cc 0.2 >/dev/null
	//csdr yes_f 1 1000000 | time csdr shift_table_cc 0.2 >/dev/null

	if(!strcmp(argv[1],"shift_table_cc"))
	{
		bigbufs=1;
		if(argc<=2) return badsyntax("need required parameter (rate)");
		float starting_phase=0;
		float rate;
		int table_size=65536;
		sscanf(argv[2],"%g",&rate);
		if(argc>3) sscanf(argv[3],"%d",&table_size);
		if(!sendbufsize(initialize_buffers())) return -2;
		shift_table_data_t table_data=shift_table_init(table_size);
		fprintf(stderr,"shift_table_cc: LUT initialized\n");
		for(;;)
		{
			FEOF_CHECK;
			if(!FREAD_C) break;
			starting_phase=shift_table_cc((complexf*)input_buffer, (complexf*)output_buffer, the_bufsize, rate, table_data, starting_phase);
			FWRITE_C;
			TRY_YIELD;
		}
		return 0;
	}

	if(!strcmp(argv[1],"shift_addfast_cc"))
	{
		bigbufs=1;

		float starting_phase=0;
		float rate;

		int fd;
		if(fd=init_fifo(argc,argv))
		{
			while(!read_fifo_ctl(fd,"%g\n",&rate)) usleep(10000);
		}
		else
		{
			if(argc<=2) return badsyntax("need required parameter (rate)"); 
			sscanf(argv[2],"%g",&rate);
		}

		if(!sendbufsize(initialize_buffers())) return -2;
		for(;;)
		{
			shift_addfast_data_t data=shift_addfast_init(rate);
			fprintf(stderr,"shift_addfast_cc: reinitialized to %g\n",rate);
			int remain, current_size;
			float* ibufptr;
			float* obufptr;
			for(;;)
			{
				FEOF_CHECK;
				if(!FREAD_C) break;
				remain=the_bufsize;
				ibufptr=input_buffer;
				obufptr=output_buffer;
				while(remain)
				{
					current_size=(remain>1024)?1024:remain;
					starting_phase=shift_addfast_cc((complexf*)ibufptr, (complexf*)obufptr, current_size, &data, starting_phase);
					ibufptr+=current_size*2;
					obufptr+=current_size*2;
					remain-=current_size;
				}
				FWRITE_C;
				if(read_fifo_ctl(fd,"%g\n",&rate)) break;
				TRY_YIELD;
			}
		}
		return 0;
	}


	if(!strcmp(argv[1],"shift_unroll_cc"))
	{
		bigbufs=1;

		float starting_phase=0;
		float rate;

		int fd;
		if(fd=init_fifo(argc,argv))
		{
			while(!read_fifo_ctl(fd,"%g\n",&rate)) usleep(10000);
		}
		else
		{
			if(argc<=2) return badsyntax("need required parameter (rate)"); 
			sscanf(argv[2],"%g",&rate);
		}

		if(!sendbufsize(initialize_buffers())) return -2;
		for(;;)
		{
			shift_unroll_data_t data=shift_unroll_init(rate, 1024);
			fprintf(stderr,"shift_unroll_cc: reinitialized to %g\n",rate);
			int remain, current_size;
			float* ibufptr;
			float* obufptr;
			for(;;)
			{
				FEOF_CHECK;
				if(!FREAD_C) break;
				remain=the_bufsize;
				ibufptr=input_buffer;
				obufptr=output_buffer;
				while(remain)
				{
					current_size=(remain>1024)?1024:remain;
					starting_phase=shift_unroll_cc((complexf*)ibufptr, (complexf*)obufptr, current_size, &data, starting_phase);
					ibufptr+=current_size*2;
					obufptr+=current_size*2;
					remain-=current_size;
				}
				FWRITE_C;
				if(read_fifo_ctl(fd,"%g\n",&rate)) break;
				TRY_YIELD;
			}
		}
		return 0;
	}

#ifdef LIBCSDR_GPL
	if(!strcmp(argv[1],"decimating_shift_addition_cc"))
	{
		bigbufs=1;
		if(argc<=2) return badsyntax("need required parameter (rate)");
		float starting_phase=0;
		float rate;
		int decimation=1;
		sscanf(argv[2],"%g",&rate);
		if(argc>3) sscanf(argv[3],"%d",&decimation);
		if(!initialize_buffers()) return -2;
		sendbufsize(the_bufsize/decimation);
		shift_addition_data_t d=decimating_shift_addition_init(rate, decimation);
		decimating_shift_addition_status_t s;
		s.decimation_remain=0;
		s.starting_phase=0;
		for(;;)
		{
			FEOF_CHECK;
			if(!FREAD_C) break;
			s=decimating_shift_addition_cc((complexf*)input_buffer, (complexf*)output_buffer, the_bufsize, d, decimation, s);
			fwrite(output_buffer, sizeof(float)*2, s.output_size, stdout);
			TRY_YIELD;
		}
		return 0;
	}

	if(!strcmp(argv[1],"shift_addition_cc"))
	{
		bigbufs=1;

		float starting_phase=0;
		float rate;

		int fd;
		if(fd=init_fifo(argc,argv))
		{
			while(!read_fifo_ctl(fd,"%g\n",&rate)) usleep(10000);
		}
		else
		{
			if(argc<=2) return badsyntax("need required parameter (rate)");
			sscanf(argv[2],"%g",&rate);
		}

		if(!sendbufsize(initialize_buffers())) return -2;
		for(;;)
		{
			shift_addition_data_t data=shift_addition_init(rate);
			fprintf(stderr,"shift_addition_cc: reinitialized to %g\n",rate);
			int remain, current_size;
			float* ibufptr;
			float* obufptr;
			for(;;)
			{
				FEOF_CHECK;
				if(!FREAD_C) break;
				remain=the_bufsize;
				ibufptr=input_buffer;
				obufptr=output_buffer;
				while(remain)
				{
					current_size=(remain>1024)?1024:remain;
					starting_phase=shift_addition_cc((complexf*)ibufptr, (complexf*)obufptr, current_size, data, starting_phase);
					ibufptr+=current_size*2;
					obufptr+=current_size*2;
					remain-=current_size;
				}
				FWRITE_C;
				if(read_fifo_ctl(fd,"%g\n",&rate)) break;
				TRY_YIELD;
			}
		}
		return 0;
	}

	if(!strcmp(argv[1],"shift_addition_cc_test"))
	{
		if(argc<=2) return badsyntax("need required parameter (rate)");
		float rate;
		sscanf(argv[2],"%g",&rate);
		//if(initialize_buffers()) return -2; //most likely we don't need this here
		shift_addition_data_t data=shift_addition_init(rate);
		shift_addition_cc_test(data);
		return 0;
	}
#endif
	if(!strcmp(argv[1],"dcblock_ff"))
	{
		static dcblock_preserve_t dcp; //will be 0 as .bss is set to 0
		if(!sendbufsize(initialize_buffers())) return -2;
		for(;;)
		{
			FEOF_CHECK;
			FREAD_R;
			dcp=dcblock_ff(input_buffer, output_buffer, the_bufsize, 0, dcp);
			FWRITE_R;
			TRY_YIELD;
		}
	}

	if(!strcmp(argv[1],"fastdcblock_ff"))
	{
		int dcblock_bufsize=SETBUF_DEFAULT_BUFSIZE;
		if(argc>=3) sscanf(argv[2],"%d",&dcblock_bufsize);
		float* dcblock_buffer=(float*)malloc(sizeof(float)*dcblock_bufsize);
		static float last_dc_level=0.0;
		getbufsize(); //it is just dummy
		sendbufsize(dcblock_bufsize);
		for(;;)
		{
			FEOF_CHECK;
			fread(dcblock_buffer, sizeof(float), dcblock_bufsize, stdin);
			last_dc_level=fastdcblock_ff(dcblock_buffer, dcblock_buffer, dcblock_bufsize, last_dc_level);
			fwrite(dcblock_buffer, sizeof(float), dcblock_bufsize, stdout);
			TRY_YIELD;
		}
	}

	if(!strcmp(argv[1],"fmdemod_atan_cf"))
	{
		if(!sendbufsize(initialize_buffers())) return -2;
		float last_phase=0;
		for(;;)
		{
			FEOF_CHECK;
			FREAD_C;
			if(feof(stdin)) return 0;
			last_phase=fmdemod_atan_cf((complexf*)input_buffer, output_buffer, the_bufsize, last_phase);
			FWRITE_R;
			TRY_YIELD;
		}
	}
	if(!strcmp(argv[1],"fmdemod_quadri_cf"))
	{
		if(!sendbufsize(initialize_buffers())) return -2;
		complexf last_sample;
		last_sample.i=0.;
		last_sample.q=0.;
		for(;;)
		{
			FEOF_CHECK;
			FREAD_C;
			last_sample=fmdemod_quadri_cf((complexf*)input_buffer, output_buffer, the_bufsize, temp_f, last_sample);
			FWRITE_R;
			TRY_YIELD;
		}
	}
	if(!strcmp(argv[1],"fmdemod_quadri_novect_cf"))
	{
		if(!sendbufsize(initialize_buffers())) return -2;
		complexf last_sample;
		last_sample.i=0.;
		last_sample.q=0.;
		for(;;)
		{
			FEOF_CHECK;
			FREAD_C;
			last_sample=fmdemod_quadri_novect_cf((complexf*)input_buffer, output_buffer, the_bufsize, last_sample);
			FWRITE_R;
			TRY_YIELD;
		}
	}
	if(!strcmp(argv[1],"deemphasis_wfm_ff"))
	{
		if(argc<=3) return badsyntax("need required parameters (sample rate, tau)");
		if(!sendbufsize(initialize_buffers())) return -2;
		int sample_rate;
		sscanf(argv[2],"%d",&sample_rate);
		float tau;
		sscanf(argv[3],"%g",&tau);
		fprintf(stderr,"deemphasis_wfm_ff: tau = %g, sample_rate = %d\n",tau,sample_rate);
		float last_output=0;
		for(;;)
		{
			FEOF_CHECK;
			FREAD_R;
			last_output=deemphasis_wfm_ff(input_buffer, output_buffer, the_bufsize, tau, sample_rate, last_output);
			FWRITE_R;
			TRY_YIELD;
		}
	}

	if(!strcmp(argv[1],"detect_nan_ff"))
	{
		if(!sendbufsize(initialize_buffers())) return -2;
		for(;;)
		{
			FEOF_CHECK;
			FREAD_R;
			int nan_detect=0;
			for(int i=0; i<the_bufsize;i++)
			{
				if(is_nan(input_buffer[i]))
				{
					nan_detect=1;
					break;
				}
			}
			if(nan_detect) fprintf(stderr, "detect_nan_f: NaN detected!\n");
			fwrite(input_buffer, sizeof(float), the_bufsize, stdout);
			TRY_YIELD;
		}
	}

	if(!strcmp(argv[1],"floatdump_f") || !strcmp(argv[1],"dump_f"))
	{
		if(!sendbufsize(initialize_buffers())) return -2;
		for(;;)
		{
			FEOF_CHECK;
			FREAD_R;
			for(int i=0; i<the_bufsize;i++) printf("%g ",input_buffer[i]);
			TRY_YIELD;
		}

	}
	if(!strcmp(argv[1],"deemphasis_nfm_ff"))
	{
		if(argc<=2) return badsyntax("need required parameter (sample rate)");
		int sample_rate;
		sscanf(argv[2],"%d",&sample_rate);

		if(!sendbufsize(initialize_buffers())) return -2; //maybe we should take a /2 of bufsize over here

		int processed=0;
		for(;;)
		{
			FEOF_CHECK;
			fread(input_buffer+the_bufsize-processed, sizeof(float), processed, stdin);
			processed=deemphasis_nfm_ff(input_buffer, output_buffer, the_bufsize, sample_rate);
			if(!processed) return badsyntax("deemphasis_nfm_ff: invalid sample rate (this function works only with specific sample rates).");
			memmove(input_buffer,input_buffer+processed,(the_bufsize-processed)*sizeof(float)); //memmove lets the source and destination overlap
			fwrite(output_buffer, sizeof(float), processed, stdout);
			TRY_YIELD;
		}
	}
	if(!strcmp(argv[1],"amdemod_cf"))
	{
		if(!sendbufsize(initialize_buffers())) return -2;

		for(;;)
		{
			FEOF_CHECK;
			FREAD_C;
			amdemod_cf((complexf*)input_buffer, output_buffer, the_bufsize);
			FWRITE_R;
			TRY_YIELD;
		}
	}
	if(!strcmp(argv[1],"amdemod_estimator_cf"))
	{
		if(!sendbufsize(initialize_buffers())) return -2;
		for(;;)
		{
			FEOF_CHECK;
			FREAD_C;
			amdemod_estimator_cf((complexf*)input_buffer, output_buffer, the_bufsize, 0., 0.);
			FWRITE_R;
			TRY_YIELD;
		}
	}
	if(!strcmp(argv[1],"fir_decimate_cc"))
	{
		bigbufs=1;

		if(argc<=2) return badsyntax("need required parameter (decimation factor)");

		int factor;
		sscanf(argv[2],"%d",&factor);

		float transition_bw = 0.05;
		if(argc>=4) sscanf(argv[3],"%g",&transition_bw);

		window_t window = WINDOW_DEFAULT;
		if(argc>=5)
		{
			window=firdes_get_window_from_string(argv[4]);
		}
		else fprintf(stderr,"fir_decimate_cc: window = %s\n",firdes_get_string_from_window(window));

		int taps_length=firdes_filter_len(transition_bw);
		fprintf(stderr,"fir_decimate_cc: taps_length = %d\n",taps_length);

		while (env_csdr_fixed_big_bufsize < taps_length*2) env_csdr_fixed_big_bufsize*=2; //temporary fix for buffer size if [transition_bw] is low
		//fprintf(stderr, "env_csdr_fixed_big_bufsize = %d\n", env_csdr_fixed_big_bufsize);

		if(!initialize_buffers()) return -2;
		sendbufsize(the_bufsize/factor);


		int padded_taps_length = taps_length;
		float *taps;
#define NEON_ALIGNMENT (4*4*2)
#ifdef NEON_OPTS
		fprintf(stderr,"taps_length = %d\n", taps_length);
		padded_taps_length = taps_length+(NEON_ALIGNMENT/4)-1 - ((taps_length+(NEON_ALIGNMENT/4)-1)%(NEON_ALIGNMENT/4));
		fprintf(stderr,"padded_taps_length = %d\n", padded_taps_length);

		taps = (float*) (float*)malloc(padded_taps_length+NEON_ALIGNMENT);
		fprintf(stderr,"taps = %x\n", taps);
		taps =  (float*)((((unsigned)taps)+NEON_ALIGNMENT-1) & ~(NEON_ALIGNMENT-1));
		fprintf(stderr,"taps = %x\n", taps);
		for(int i=0;i<padded_taps_length-taps_length;i++) taps[taps_length+i]=0;
#else
		taps=(float*)malloc(taps_length*sizeof(float));
#endif

		firdes_lowpass_f(taps,taps_length,0.5/(float)factor,window);

		int input_skip=0;
		int output_size=0;
		FREAD_C;
		for(;;)
		{
			FEOF_CHECK;
			output_size=fir_decimate_cc((complexf*)input_buffer, (complexf*)output_buffer, the_bufsize, factor, taps, padded_taps_length);
			//fprintf(stderr, "os %d\n",output_size);
			fwrite(output_buffer, sizeof(complexf), output_size, stdout);
			fflush(stdout);
			TRY_YIELD;
			input_skip=factor*output_size;
			memmove((complexf*)input_buffer,((complexf*)input_buffer)+input_skip,(the_bufsize-input_skip)*sizeof(complexf)); //memmove lets the source and destination overlap
			fread(((complexf*)input_buffer)+(the_bufsize-input_skip), sizeof(complexf), input_skip, stdin);
			//fprintf(stderr,"iskip=%d output_size=%d start=%x target=%x skipcount=%x \n",input_skip,output_size,input_buffer, ((complexf*)input_buffer)+(BIG_BUFSIZE-input_skip),(BIG_BUFSIZE-input_skip));
		}
	}

	if(!strcmp(argv[1],"fir_interpolate_cc"))
	{
		bigbufs=1;

		if(argc<=2) return badsyntax("need required parameter (interpolation factor)");

		int factor;
		sscanf(argv[2],"%d",&factor);
		assert(factor >= 1);

		float transition_bw = 0.05;
		if(argc>=4) sscanf(argv[3],"%g",&transition_bw);
		assert(transition_bw >= 0 && transition_bw < 1.);

		window_t window = WINDOW_DEFAULT;
		if(argc>=5)
		{
			window=firdes_get_window_from_string(argv[4]);
		}
		else fprintf(stderr,"fir_interpolate_cc: window = %s\n",firdes_get_string_from_window(window));

		int taps_length=firdes_filter_len(transition_bw);
		fprintf(stderr,"fir_interpolate_cc: taps_length = %d\n",taps_length);
		assert(taps_length > 0);

		while (env_csdr_fixed_big_bufsize < taps_length*2) env_csdr_fixed_big_bufsize*=2; //temporary fix for buffer size if [transition_bw] is low
		//fprintf(stderr, "env_csdr_fixed_big_bufsize = %d\n", env_csdr_fixed_big_bufsize);

		if(!initialize_buffers()) return -2;
		sendbufsize(the_bufsize*factor);
		assert(the_bufsize > 0);

		float *taps;
		taps=(float*)malloc(taps_length*sizeof(float));
		assert(taps);

		firdes_lowpass_f(taps,taps_length,0.5/(float)factor,window);

		int input_skip=0;
		int output_size=0;
		float* interp_output_buffer = (float*)malloc(sizeof(float)*2*the_bufsize*factor);
		for(;;)
		{
			FEOF_CHECK;
			output_size=fir_interpolate_cc((complexf*)input_buffer, (complexf*)interp_output_buffer, the_bufsize, factor, taps, taps_length);
			//fprintf(stderr, "os %d\n",output_size);
			fwrite(interp_output_buffer, sizeof(complexf), output_size, stdout);
			fflush(stdout);
			TRY_YIELD;
			input_skip=output_size/factor;
			memmove((complexf*)input_buffer,((complexf*)input_buffer)+input_skip,(the_bufsize-input_skip)*sizeof(complexf)); //memmove lets the source and destination overlap
			fread(((complexf*)input_buffer)+(the_bufsize-input_skip), sizeof(complexf), input_skip, stdin);
			//fprintf(stderr,"iskip=%d output_size=%d start=%x target=%x skipcount=%x \n",input_skip,output_size,input_buffer, ((complexf*)input_buffer)+(BIG_BUFSIZE-input_skip),(BIG_BUFSIZE-input_skip));
		}
	}




	/*if(!strcmp(argv[1],"ejw_test"))
	{
		printf("ejqd=[");
		complexf ejw;
		float phase=0;
		for(int i=0;i<63;i++)
		{
			e_powj(&ejw,phase);
			phase+=PI*0.3;
			printf("%g+(%g)*i ",iof(&ejw,0),qof(&ejw,0));
		}
		printf("];");
		return 0;
	}*/
	if(!strcmp(argv[1],"firdes_lowpass_f"))
	{
		//Process the params
		if(argc<=3) return badsyntax("need required parameters (cutoff_rate, length)");

		float cutoff_rate;
		sscanf(argv[2],"%g",&cutoff_rate);

		int length;
		sscanf(argv[3],"%d",&length);
		if(length%2==0) return badsyntax("number of symmetric FIR filter taps should be odd");

		window_t window = WINDOW_DEFAULT;
		if(argc>=5)
		{
			window=firdes_get_window_from_string(argv[4]);
		}
		else fprintf(stderr,"firdes_lowpass_f: window = %s\n",firdes_get_string_from_window(window));

		int octave=(argc>=6 && !strcmp("--octave",argv[5]));

		float* taps=(float*)malloc(sizeof(float)*length);

		//Make the filter
		firdes_lowpass_f(taps,length,cutoff_rate,window);

		//Do the output
		if(octave) printf("taps=[");
		for(int i=0;i<length;i++) printf("%g ",taps[i]);
		if(octave) printf("];plot(taps);figure(2);freqz(taps);\n");


		//Wait forever, so that octave won't close just after popping up the window.
		//You can close it with ^C.
		if(octave) { fflush(stdout); getchar(); }
		return 0;
	}
	if(!strcmp(argv[1],"firdes_bandpass_c"))
	{
		//Process the params
		if(argc<=4) return badsyntax("need required parameters (low_cut, high_cut, length)");

		float low_cut;
		sscanf(argv[2],"%g",&low_cut);
		float high_cut;
		sscanf(argv[3],"%g",&high_cut);

		int length;
		sscanf(argv[4],"%d",&length);
		if(length%2==0) return badsyntax("number of symmetric FIR filter taps should be odd");

		window_t window = WINDOW_DEFAULT;
		if(argc>=6)
		{
			window=firdes_get_window_from_string(argv[5]);
		}
		else fprintf(stderr,"firdes_bandpass_c: window = %s\n",firdes_get_string_from_window(window));

		int octave=(argc>=7 && !strcmp("--octave",argv[6]));

		complexf* taps=(complexf*)malloc(sizeof(complexf)*length);

		//Make the filter
		firdes_bandpass_c(taps, length, low_cut, high_cut, window);

		//Do the output
		if(octave) printf("taps=[");
		for(int i=0;i<length;i++) printf("(%g)+(%g)*i ",iof(taps,i),qof(taps,i));
		int fft_length=1024;
		while(fft_length<length) fft_length*=2;
		//if(octave) printf("];\n");
		if(octave) printf(
			"];figure(\"Position\",[0 0 1000 1000]);fser=fft([taps,zeros(1,%d)]);ampl=abs(fser).^2;halfindex=floor(1+size(ampl)(2)/2);\n"
			"amplrev=[ampl(halfindex:end),ampl(1:halfindex)];\n" //we have to swap the output of FFT
			"subplot(2,1,1);plot(amplrev);\n"
			"subplot(2,1,2);plot(arg(fser));\n"
			"#figure(2);freqz(taps);\n"
			"#figur(3);plot3(taps);\n",fft_length-length);

		//Wait forever, so that octave won't close just after popping up the window.
		//You can close it with ^C.
		if(octave) { fflush(stdout); getchar(); }
		return 0;
	}

#ifdef LIBCSDR_GPL
	if(!strcmp(argv[1],"agc_ff"))
	{
		//Process the params
		//Explanation of what these actually do is in the DSP source.
		//These good default values are for SSB sampled at 48000 kHz.
		short hang_time=200;
		if(argc>=3) sscanf(argv[2],"%hd",&hang_time);

		float reference=0.2;
		if(argc>=4) sscanf(argv[3],"%g",&reference);

		float attack_rate=0.01;
		if(argc>=5) sscanf(argv[4],"%g",&attack_rate);

		float decay_rate=0.0001;
		if(argc>=6) sscanf(argv[5],"%g",&decay_rate);

		float max_gain=65536;
		if(argc>=7) sscanf(argv[6],"%g",&max_gain);

		short attack_wait=0;
		if(argc>=8) sscanf(argv[7],"%hd",&attack_wait);

		float filter_alpha=0.999;//0.001;
		if(argc>=9) sscanf(argv[8],"%g",&filter_alpha);

		if(!sendbufsize(initialize_buffers())) return -2;

		float last_gain=1.0;
		for(;;)
		{
			FEOF_CHECK;
			FREAD_R;
			last_gain=agc_ff(input_buffer, output_buffer, the_bufsize, reference, attack_rate, decay_rate, max_gain, hang_time, attack_wait, filter_alpha, last_gain);
			FWRITE_R;
			TRY_YIELD;
		}
	}
#endif

	if(!strcmp(argv[1],"fastagc_ff"))
	{

		static fastagc_ff_t input; //is in .bss and gets cleared to zero before main()

		input.input_size=1024;
		if(argc>=3) sscanf(argv[2],"%d",&input.input_size);

		getbufsize(); //dummy
		sendbufsize(input.input_size);

		input.reference=1.0;
		if(argc>=4) sscanf(argv[3],"%g",&input.reference);

		//input.max_peak_ratio=12.0;
		//if(argc>=5) sscanf(argv[3],"%g",&input.max_peak_ratio);

		input.buffer_1=(float*)calloc(input.input_size,sizeof(float));
		input.buffer_2=(float*)calloc(input.input_size,sizeof(float));
		input.buffer_input=(float*)malloc(sizeof(float)*input.input_size);
		float* agc_output_buffer=(float*)malloc(sizeof(float)*input.input_size);
		for(;;)
		{
			FEOF_CHECK;
			fread(input.buffer_input, sizeof(float), input.input_size, stdin);
			fastagc_ff(&input, agc_output_buffer);
			fwrite(agc_output_buffer, sizeof(float), input.input_size, stdout);
			TRY_YIELD;
		}
	}

	int suboptimal;
	if( (suboptimal=!strcmp(argv[1],"suboptimal_rational_resampler_ff"))||(!strcmp(argv[1],"rational_resampler_ff")) )
	{

		//last@2014-11-06: ./docompile; ./csdr yes_f 1.0 | ./csdr suboptimal_rational_resampler_ff 5 2

		//Process the params
		if(argc<=3) return badsyntax("need required parameters (interpolation, decimation)");
		int interpolation;
		sscanf(argv[2],"%d",&interpolation);
		int decimation;
		sscanf(argv[3],"%d",&decimation);

		float transition_bw=0.05;
		if(argc>=5) sscanf(argv[4],"%g",&transition_bw);

		window_t window = WINDOW_DEFAULT;
		if(argc>=6)
		{
			window=firdes_get_window_from_string(argv[5]);
		}
		else fprintf(stderr,"rational_resampler_ff: window = %s\n",firdes_get_string_from_window(window));

		if(suboptimal) fprintf(stderr,"note: suboptimal rational resampler chosen.\n");

		if(!initialize_buffers()) return -2;

		if(decimation==1&&interpolation==1) { sendbufsize(the_bufsize); clone_(the_bufsize); } //copy input to output in this special case (and stick in this function).

		//Alloc output buffer
		int resampler_output_buffer_size=(the_bufsize*interpolation)/decimation;
		sendbufsize(resampler_output_buffer_size);
		float* resampler_output_buffer=(float*)malloc(sizeof(float)*resampler_output_buffer_size);
		float* suboptimal_resampler_temp_buffer = (suboptimal)?(float*)malloc(sizeof(float)*the_bufsize*interpolation):NULL;

		//Generate filter taps
		int taps_length = firdes_filter_len(transition_bw);
		float* taps = (float*)malloc(sizeof(float)*taps_length);
		rational_resampler_get_lowpass_f(taps, taps_length, interpolation, decimation, window);

		static rational_resampler_ff_t d; //in .bss => initialized to zero

		for(;;)
		{
			FEOF_CHECK;
			if(d.input_processed==0) d.input_processed=the_bufsize;
			else memcpy(input_buffer, input_buffer+d.input_processed, sizeof(float)*(the_bufsize-d.input_processed));
			fread(input_buffer+(the_bufsize-d.input_processed), sizeof(float), d.input_processed, stdin);
			//if(suboptimal) d=suboptimal_rational_resampler_ff(input_buffer, resampler_output_buffer, the_bufsize, interpolation, decimation, taps, taps_length, suboptimal_resampler_temp_buffer); else
			d=rational_resampler_ff(input_buffer, resampler_output_buffer, the_bufsize, interpolation, decimation, taps, taps_length, d.last_taps_delay);
			//fprintf(stderr,"resampled %d %d, %d\n",d.output_size, d.input_processed, d.input_processed);
			fwrite(resampler_output_buffer, sizeof(float), d.output_size, stdout);
			TRY_YIELD;
		}
	}


	if(!strcmp(argv[1],"fractional_decimator_ff"))
	{
		//Process the params
		if(argc<=2) return badsyntax("need required parameters (rate)");
		float rate;
		sscanf(argv[2],"%g",&rate);

		float transition_bw=0.03;
		if(argc>=4) sscanf(argv[3],"%g",&transition_bw);

		window_t window = WINDOW_DEFAULT;
		if(argc>=5)
		{
			window = firdes_get_window_from_string(argv[4]);
		}
		else fprintf(stderr,"fractional_decimator_ff: window = %s\n",firdes_get_string_from_window(window));

		if(!initialize_buffers()) return -2;
		sendbufsize(the_bufsize / rate);

		if(rate==1) clone_(the_bufsize); //copy input to output in this special case (and stick in this function).

		//Generate filter taps
		int taps_length = firdes_filter_len(transition_bw);
		fprintf(stderr,"fractional_decimator_ff: taps_length = %d\n",taps_length);
		float* taps = (float*)malloc(sizeof(float)*taps_length);
		firdes_lowpass_f(taps, taps_length, 0.59*0.5/(rate-transition_bw), window); //0.6 const to compensate rolloff
		//for(int=0;i<taps_length; i++) fprintf(stderr,"%g ",taps[i]);

		static fractional_decimator_ff_t d; //in .bss => initialized to zero
		for(;;)
		{
			FEOF_CHECK;
			if(d.input_processed==0) d.input_processed=the_bufsize;
			else memcpy(input_buffer, input_buffer+d.input_processed, sizeof(float)*(the_bufsize-d.input_processed));
			fread(input_buffer+(the_bufsize-d.input_processed), sizeof(float), d.input_processed, stdin);
			d = fractional_decimator_ff(input_buffer, output_buffer, the_bufsize, rate, taps, taps_length, d);
			fwrite(output_buffer, sizeof(float), d.output_size, stdout);
			TRY_YIELD;
		}
	}

	if(!strcmp(argv[1],"fft_cc"))
	{
		if(argc<=3) return badsyntax("need required parameters (fft_size, out_of_every_n_samples)");
		int fft_size;
		sscanf(argv[2],"%d",&fft_size);
		if(log2n(fft_size)==-1) return badsyntax("fft_size should be power of 2");
		int every_n_samples;
		sscanf(argv[3],"%d",&every_n_samples);
		int benchmark=0;
		int octave=0;
		window_t window = WINDOW_DEFAULT;
		if(argc>=5)
		{
			window=firdes_get_window_from_string(argv[4]);
		}
		if(argc>=6)
		{
			benchmark|=!strcmp("--benchmark",argv[5]);
			octave|=!strcmp("--octave",argv[5]);
		}
		if(argc>=7)
		{
			benchmark|=!strcmp("--benchmark",argv[6]);
			octave|=!strcmp("--octave",argv[6]);
		}

		if(!initialize_buffers()) return -2;
		sendbufsize(fft_size);

		//make FFT plan
		complexf* input=(complexf*)fft_malloc(sizeof(complexf)*fft_size);
		complexf* windowed=(complexf*)fft_malloc(sizeof(complexf)*fft_size);
		complexf* output=(complexf*)fft_malloc(sizeof(complexf)*fft_size);
		if(benchmark) fprintf(stderr,"fft_cc: benchmarking...");
		FFT_PLAN_T* plan=make_fft_c2c(fft_size, windowed, output, 1, benchmark);
		if(benchmark) fprintf(stderr," done\n");
		if(octave) printf("setenv(\"GNUTERM\",\"X11 noraise\");y=zeros(1,%d);semilogy(y,\"ydatasource\",\"y\");\n",fft_size);
		float *windowt;
		windowt = precalculate_window(fft_size, window);
		for(;;)
		{
			FEOF_CHECK;
			if(every_n_samples>fft_size)
			{
				fread(input, sizeof(complexf), fft_size, stdin);
				//skipping samples before next FFT (but fseek doesn't work for pipes)
				for(int seek_remain=every_n_samples-fft_size;seek_remain>0;seek_remain-=the_bufsize)
				{
					fread(temp_f, sizeof(complexf), MIN_M(the_bufsize,seek_remain), stdin);
				}
			}
			else
			{
				//overlapped FFT
				for(int i=0;i<fft_size-every_n_samples;i++) input[i]=input[i+every_n_samples];
				fread(input+fft_size-every_n_samples, sizeof(complexf), every_n_samples, stdin);
			}
			//apply_window_c(input,windowed,fft_size,window);
			apply_precalculated_window_c(input,windowed,fft_size,windowt);
			fft_execute(plan);
			if(octave)
			{
				printf("fftdata=[");
				//we have to swap the two parts of the array to get a valid spectrum
				for(int i=fft_size/2;i<fft_size;i++) printf("(%g)+(%g)*i ",iof(output,i),qof(output,i));
				for(int i=0;i<fft_size/2;i++) printf("(%g)+(%g)*i ",iof(output,i),qof(output,i));
				printf(
					"];\n"
					"y=abs(fftdata);\n"
					"refreshdata;\n"
				);
			}
			else fwrite(output, sizeof(complexf), fft_size, stdout);
			TRY_YIELD;
		}
	}
	#define LOGPOWERCF_BUFSIZE 64
	if(!strcmp(argv[1],"logpower_cf"))
	{
		float add_db=0;
		if(argc>=3) sscanf(argv[2],"%g",&add_db);

		if(!sendbufsize(initialize_buffers())) return -2;

		for(;;)
		{
			FEOF_CHECK;
			fread(input_buffer, sizeof(complexf), the_bufsize, stdin);
			logpower_cf((complexf*)input_buffer,output_buffer, the_bufsize, add_db);
			fwrite(output_buffer, sizeof(float), the_bufsize, stdout);
			TRY_YIELD;
		}
	}

	if(!strcmp(argv[1],"logaveragepower_cf"))
	{
		bigbufs=1;
		if(argc<=4) return badsyntax("need required parameters (add_db, table_size, avgnumber)"); 
		float add_db=0;
		int avgnumber=0;
		int fft_size=0;
		
		sscanf(argv[2],"%g",&add_db);
		sscanf(argv[3],"%d",&fft_size);
		sscanf(argv[4],"%d",&avgnumber);
		
		float *input = malloc(sizeof(float)*2 * fft_size);
		float *output = malloc(sizeof(float) * fft_size);

		add_db -= 10.0*log10(avgnumber);
		for(;;)
		{
			int i,n;
			for(i = 0; i < fft_size; i++) {
				output[i] = 0;
			}
			FEOF_CHECK;
			for(n = 0; n < avgnumber; n++) {
				fread (input, sizeof(float)*2, fft_size, stdin);
				accumulate_power_cf((complexf*)input, output, fft_size);
			}
			log_ff(output, output, fft_size, add_db);
			fwrite (output, sizeof(float), fft_size, stdout);
			TRY_YIELD;
		}
		return 0;
	}

	if(!strcmp(argv[1],"fft_exchange_sides_ff"))
	{
		if(argc<=2) return badsyntax("need required parameters (fft_size)");
		int fft_size;
		sscanf(argv[2],"%d",&fft_size);
		if(!getbufsize()) return -2; //dummy
		sendbufsize(fft_size);
		float* input_buffer_s1 = (float*)malloc(sizeof(float)*fft_size/2);
		float* input_buffer_s2 = (float*)malloc(sizeof(float)*fft_size/2);
		for(;;)
		{
			FEOF_CHECK;
			fread(input_buffer_s1, sizeof(float), fft_size/2, stdin);
			fread(input_buffer_s2, sizeof(float), fft_size/2, stdin);
			fwrite(input_buffer_s2, sizeof(float), fft_size/2, stdout);
			fwrite(input_buffer_s1, sizeof(float), fft_size/2, stdout);
			TRY_YIELD;
		}
	}


#ifdef USE_IMA_ADPCM

#define COMPRESS_FFT_PAD_N 10
//We will pad the FFT at the beginning, with the first value of the input data, COMPRESS_FFT_PAD_N times.
//No, this is not advanced DSP, just the ADPCM codec produces some gabarge samples at the beginning,
//so we just add data to become garbage and get skipped.
//COMPRESS_FFT_PAD_N should be even.

	if(!strcmp(argv[1],"compress_fft_adpcm_f_u8"))
	{
		if(argc<=2) return badsyntax("need required parameters (fft_size)");
		int fft_size;
		sscanf(argv[2],"%d",&fft_size);
		int real_data_size=fft_size+COMPRESS_FFT_PAD_N;
		if(!getbufsize()) return -2; //dummy
		sendbufsize(real_data_size);
		float* input_buffer_cwa = (float*)malloc(sizeof(float)*real_data_size);
		short* temp_buffer_cwa = (short*)malloc(sizeof(short)*real_data_size);
		unsigned char* output_buffer_cwa = (unsigned char*)malloc(sizeof(unsigned char)*(real_data_size/2));
		ima_adpcm_state_t d;
		d.index=d.previousValue=0;
		for(;;)
		{
			FEOF_CHECK;
			fread(input_buffer_cwa+COMPRESS_FFT_PAD_N, sizeof(float), fft_size, stdin);
			for(int i=0;i<COMPRESS_FFT_PAD_N;i++) input_buffer_cwa[i]=input_buffer_cwa[COMPRESS_FFT_PAD_N]; //do padding
			for(int i=0;i<real_data_size;i++) temp_buffer_cwa[i]=input_buffer_cwa[i]*100; //convert float dB values to short
			encode_ima_adpcm_i16_u8(temp_buffer_cwa, output_buffer_cwa, real_data_size, d); //we always return to original d at any new buffer
			fwrite(output_buffer_cwa, sizeof(unsigned char), real_data_size/2, stdout);
			TRY_YIELD;
		}
	}
#endif

	if(!strcmp(argv[1],"fft_benchmark"))
	{
		if(argc<=3) return badsyntax("need required parameters (fft_size, fft_cycles)");
		int fft_size;
		sscanf(argv[2],"%d",&fft_size);
		int fft_cycles;
		sscanf(argv[3],"%d",&fft_cycles);

		int benchmark=(argc>=5)&&!strcmp(argv[4],"--benchmark");
		fprintf(stderr,"fft_benchmark: FFT library used: %s\n",FFT_LIBRARY_USED);

		complexf* input=(complexf*)fft_malloc(sizeof(complexf)*fft_size);
		complexf* output=(complexf*)fft_malloc(sizeof(complexf)*fft_size);

		//fill input with random data
		srand(time(NULL));
		for(int i=0;i<fft_size;i++)
		{
			iof(input,i)=rand()/(float)INT_MAX;
			qof(input,i)=rand()/(float)INT_MAX;
		}

		//initialize FFT library, and measure time
		fprintf(stderr,"fft_benchmark: initializing... ");
		struct timespec start_time, end_time;
		clock_gettime(CLOCK_MONOTONIC_RAW, &start_time);
		FFT_PLAN_T* plan=make_fft_c2c(fft_size,input,output,1,benchmark);
		clock_gettime(CLOCK_MONOTONIC_RAW, &end_time);
		fprintf(stderr,"done in %g seconds.\n",TIME_TAKEN(start_time,end_time));

		//do the actual measurement about the FFT
		clock_gettime(CLOCK_MONOTONIC_RAW, &start_time);
		for(int i=0;i<fft_cycles;i++) fft_execute(plan);
		clock_gettime(CLOCK_MONOTONIC_RAW, &end_time);
		float time_taken_fft = TIME_TAKEN(start_time,end_time);
		fprintf(stderr,"fft_benchmark: %d transforms of %d processed in %g seconds, %g seconds each.\n",fft_cycles,fft_size,time_taken_fft,time_taken_fft/fft_cycles);
		return 0;
	}

	if(!strcmp(argv[1],"bandpass_fir_fft_cc")) //this command does not exist as a separate function
	{
		float low_cut;
		float high_cut;
		float transition_bw;
		window_t window = WINDOW_DEFAULT;
		int fd;
		if(fd=init_fifo(argc,argv))
		{
			while(!read_fifo_ctl(fd,"%g %g\n",&low_cut,&high_cut)) usleep(10000);
			if(argc<=4) return badsyntax("need more required parameters (transition_bw)");
		}
		else
		{
			if(argc<=4) return badsyntax("need required parameters (low_cut, high_cut, transition_bw)");
			sscanf(argv[2],"%g",&low_cut);
			sscanf(argv[3],"%g",&high_cut);
		}
		sscanf(argv[4],"%g",&transition_bw);
		if(argc>=6)	window=firdes_get_window_from_string(argv[5]);
		else fprintf(stderr,"bandpass_fir_fft_cc: window = %s\n",firdes_get_string_from_window(window));

		//calculate the FFT size and the other length parameters
		int taps_length=firdes_filter_len(transition_bw); //the number of non-zero taps
		int fft_size=next_pow2(taps_length); //we will have to pad the taps with zeros until the next power of 2 for FFT
		//the number of padding zeros is the number of output samples we will be able to take away after every processing step, and it looks sane to check if it is large enough.
		if (fft_size-taps_length<200) fft_size<<=1;
		int input_size = fft_size - taps_length + 1;
		int overlap_length = taps_length - 1;
		fprintf(stderr,"bandpass_fir_fft_cc: (fft_size = %d) = (taps_length = %d) + (input_size = %d) - 1\n(overlap_length = %d) = taps_length - 1\n", fft_size, taps_length, input_size, overlap_length );
		if (fft_size<=2) return badsyntax("FFT size error.");

		if(!sendbufsize(getbufsize())) return -2;

		//prepare making the filter and doing FFT on it
		complexf* taps=(complexf*)calloc(sizeof(complexf),fft_size); //initialize to zero
		complexf* taps_fft=(complexf*)malloc(sizeof(complexf)*fft_size);
		FFT_PLAN_T* plan_taps = make_fft_c2c(fft_size, taps, taps_fft, 1, 0); //forward, don't benchmark (we need this only once)

		//make FFT plans for continously processing the input
		complexf* input = fft_malloc(fft_size*sizeof(complexf));
		complexf* input_fourier = fft_malloc(fft_size*sizeof(complexf));
		FFT_PLAN_T* plan_forward = make_fft_c2c(fft_size, input, input_fourier, 1, 1); //forward, do benchmark

		complexf* output_fourier = fft_malloc(fft_size*sizeof(complexf));
		complexf* output_1 = fft_malloc(fft_size*sizeof(complexf));
		complexf* output_2 = fft_malloc(fft_size*sizeof(complexf));
		//we create 2x output buffers so that one will preserve the previous overlap:
		FFT_PLAN_T* plan_inverse_1 = make_fft_c2c(fft_size, output_fourier, output_1, 0, 1); //inverse, do benchmark
		FFT_PLAN_T* plan_inverse_2 = make_fft_c2c(fft_size, output_fourier, output_2, 0, 1);
		//we initialize this buffer to 0 as it will be taken as the overlap source for the first time:
		for(int i=0;i<fft_size;i++) iof(plan_inverse_2->output,i)=qof(plan_inverse_2->output,i)=0;

		for(int i=input_size;i<fft_size;i++) iof(input,i)=qof(input,i)=0; //we pre-pad the input buffer with zeros

		for(;;)
		{
			//make the filter
			fprintf(stderr,"bandpass_fir_fft_cc: filter initialized, low_cut = %g, high_cut = %g\n",low_cut,high_cut);
			firdes_bandpass_c(taps, taps_length, low_cut, high_cut, window);
			fft_execute(plan_taps);

			for(int odd=0;;odd=!odd) //the processing loop
			{
				FEOF_CHECK;
				fread(input, sizeof(complexf), input_size, stdin);
				FFT_PLAN_T* plan_inverse = (odd)?plan_inverse_2:plan_inverse_1;
				FFT_PLAN_T* plan_contains_last_overlap = (odd)?plan_inverse_1:plan_inverse_2; //the other
				complexf* last_overlap = (complexf*)plan_contains_last_overlap->output + input_size; //+ fft_size - overlap_length;
				apply_fir_fft_cc (plan_forward, plan_inverse, taps_fft, last_overlap, overlap_length);
				int returned=fwrite(plan_inverse->output, sizeof(complexf), input_size, stdout);
				if(read_fifo_ctl(fd,"%g %g\n",&low_cut,&high_cut)) break;
				TRY_YIELD;
			}
		}

	}

#ifdef USE_IMA_ADPCM
#define IMA_ADPCM_BUFSIZE BUFSIZE

	if( (!strcmp(argv[1],"encode_ima_adpcm_i16_u8"))||(!strcmp(argv[1],"encode_ima_adpcm_s16_u8")) )
	{
		if(!sendbufsize(initialize_buffers()/2)) return -2;
		ima_adpcm_state_t d;
		d.index=d.previousValue=0;
		for(;;)
		{
			FEOF_CHECK;
			fread(buffer_i16, sizeof(short), the_bufsize, stdin);
			d=encode_ima_adpcm_i16_u8(buffer_i16, buffer_u8, the_bufsize, d);
			fwrite(buffer_u8, sizeof(unsigned char), the_bufsize/2, stdout);
			TRY_YIELD;
		}
	}

	if( (!strcmp(argv[1],"decode_ima_adpcm_u8_i16"))||(!strcmp(argv[1],"decode_ima_adpcm_u8_s16")) )
	{
		ima_adpcm_state_t d;
		d.index=d.previousValue=0;
		if(!sendbufsize(initialize_buffers()*2)) return -2;
		for(;;)
		{
			FEOF_CHECK;
			fread(buffer_u8, sizeof(unsigned char), the_bufsize, stdin);
			d=decode_ima_adpcm_u8_i16(buffer_u8, buffer_i16, the_bufsize, d);
			fwrite(buffer_i16, sizeof(short), the_bufsize*2, stdout);
			TRY_YIELD;
		}
	}
#endif

	if(!strcmp(argv[1],"flowcontrol"))
	{
		if(argc<=3) return badsyntax("need required parameters (data_rate, reads_per_seconds)");
		int data_rate;
		sscanf(argv[2],"%d",&data_rate);
		int reads_per_second;
		sscanf(argv[3],"%d",&reads_per_second);
		int flowcontrol_bufsize=ceil(1.*(double)data_rate/reads_per_second);
		if(!getbufsize()) return -2;
		sendbufsize(flowcontrol_bufsize);
		unsigned char* flowcontrol_buffer = (unsigned char*)malloc(sizeof(unsigned char)*flowcontrol_bufsize);
		int flowcontrol_sleep=floor(1000000./reads_per_second);
		fprintf(stderr, "flowcontrol: flowcontrol_bufsize = %d, flowcontrol_sleep = %d\n", flowcontrol_bufsize, flowcontrol_sleep);
		for(;;)
		{
			FEOF_CHECK;
			fread(flowcontrol_buffer, sizeof(unsigned char), flowcontrol_bufsize, stdin);
			fwrite(flowcontrol_buffer, sizeof(unsigned char), flowcontrol_bufsize, stdout);
			usleep(flowcontrol_sleep);
			TRY_YIELD;
		}
	}

#if 0
	if(!strcmp(argv[1],"flowcontrol"))
	{
		if(argc<=3) return badsyntax("need required parameters (data_rate, reads_per_seconds)");

		int data_rate;
		sscanf(argv[2],"%d",&data_rate);

		int reads_per_second=0;
		if(strcmp(argv[3],"auto")) sscanf(argv[3],"%d",&reads_per_second);

		float prebuffer=2;
		if(argc>4) sscanf(argv[4],"%g",&prebuffer);

		int thrust=10;
		if(argc>5) sscanf(argv[5],"%d",&thrust);

		int flowcontrol_readsize, flowcontrol_bufsize, got_bufsize;

		if(!(got_bufsize=getbufsize())) return -2;

		if(reads_per_second)
		{
			flowcontrol_readsize=ceil(1.*(double)data_rate/reads_per_second);
		}
		else
		{
			flowcontrol_readsize=got_bufsize;
			reads_per_second=data_rate/flowcontrol_readsize;
		}
		flowcontrol_bufsize=flowcontrol_readsize*floor(reads_per_second*prebuffer);

		int flowcontrol_bufindex=0;
		unsigned char* flowcontrol_buffer = (unsigned char*)malloc(sizeof(unsigned char)*flowcontrol_bufsize);
		int flowcontrol_sleep=floor(1000000./reads_per_second);

		fcntl(STDIN_FILENO, F_SETFL, fcntl(STDIN_FILENO, F_GETFL, 0) | O_NONBLOCK);

		sendbufsize(flowcontrol_readsize);
		fflush(stdout);

		int flowcontrol_is_buffering = 1;
		int read_return;

		struct timespec start_time, end_time;

		unsigned long long int all_bytes_written=0;
		int test=0;

		fprintf(stderr, "flowcontrol: flowcontrol_readsize = %d, flowcontrol_bufsize = %d, flowcontrol_sleep = %d\n", flowcontrol_readsize, flowcontrol_bufsize, flowcontrol_sleep);
		for (; ;) //my friend has told me that this is like two smileys ;)
		{
			FEOF_CHECK;
			fprintf(stderr, "r");
			read_return=read(STDIN_FILENO, flowcontrol_buffer+flowcontrol_bufindex, sizeof(unsigned char) * (flowcontrol_bufsize-flowcontrol_bufindex) );
			fprintf(stderr, "t");
			if(read_return>0) flowcontrol_bufindex+=read_return;


			if(flowcontrol_is_buffering)
			{
				fprintf(stderr, "flowcontrol: buffering, flowcontrol_bufindex = %d\n", flowcontrol_bufindex);
				if(flowcontrol_bufindex==flowcontrol_bufsize) { flowcontrol_is_buffering = 0; clock_gettime(CLOCK_MONOTONIC_RAW, &start_time); }
				else if(read_return<=0) continue;
			}
			else {
				clock_gettime(CLOCK_MONOTONIC_RAW, &end_time);
				int thrust_added=0;
				while( (all_bytes_written+thrust*flowcontrol_readsize) / TIME_TAKEN(start_time,end_time) < data_rate )
				{
					thrust_added |= thrust++;
				}
				//if(!(test++%10)) fprintf(stderr, "abw=%g\n", all_bytes_written / TIME_TAKEN(start_time,end_time));
				/*if(!thrust_added && TIME_TAKEN(start_time,end_time)>50)
				{
					clock_gettime(CLOCK_MONOTONIC_RAW, &start_time);
					all_bytes_written=0;
				}*/
				while(all_bytes_written>data_rate && TIME_TAKEN(start_time,end_time)>1)
				{
					all_bytes_written-=data_rate;
					start_time.tv_sec++;
				}
				do
				{
					//if(thrust) fprintf(stderr, "flowcontrol: %d .. thrust\n", thrust);
					write(STDOUT_FILENO, flowcontrol_buffer, flowcontrol_readsize);
					fflush(stdout);
					//fsync(STDOUT_FILENO);
					memmove(flowcontrol_buffer, flowcontrol_buffer+flowcontrol_readsize, flowcontrol_bufindex-flowcontrol_readsize);
					flowcontrol_bufindex -= flowcontrol_readsize;
					all_bytes_written += flowcontrol_readsize;
				} while(thrust && thrust-- && flowcontrol_bufindex>=flowcontrol_readsize);
			}

			usleep(flowcontrol_sleep);
			TRY_YIELD;
		}
	}
#endif

	if(!strcmp(argv[1],"through"))
	{
		struct timespec start_time, end_time;
		if(!sendbufsize(initialize_buffers())) return -2;

		int time_now_sec=0;
		int buffer_count=0;

		unsigned char* through_buffer;
		through_buffer = (unsigned char*)malloc(the_bufsize*sizeof(float));


		for(;;)
		{
			FEOF_CHECK;
			fread(through_buffer, sizeof(float), the_bufsize, stdin);

			if(!time_now_sec)
			{
				time_now_sec=1;
				clock_gettime(CLOCK_MONOTONIC_RAW, &start_time);
			}
			else
			{
				clock_gettime(CLOCK_MONOTONIC_RAW, &end_time);
				float timetaken;
				if(time_now_sec<(timetaken=TIME_TAKEN(start_time,end_time)))
				{
					fprintf( stderr, "through: %lu bytes/s %d\n", (unsigned long)floor((float)buffer_count*the_bufsize*sizeof(float)/timetaken), buffer_count );
					time_now_sec=ceil(timetaken);
				}
			}
			fwrite(through_buffer, sizeof(float), the_bufsize, stdout);
			buffer_count++;
			TRY_YIELD;
		}
	}

	if(!strcmp(argv[1],"dsb_fc"))
	{
		float q_value = 0;
		if(argc>=3) sscanf(argv[2],"%g",&q_value);

		if(!sendbufsize(initialize_buffers())) return -2;
		for(;;)
		{
			FEOF_CHECK;
			FREAD_R;
			for(int i=0;i<the_bufsize;i++)
			{
				iof(output_buffer,i)=input_buffer[i];
				qof(output_buffer,i)=q_value;
			}
			FWRITE_C;
			TRY_YIELD;
		}
	}

	if(!strcmp(argv[1],"convert_f_samplerf"))
	{
		if(argc<=2) return badsyntax("need required parameter (wait_for_this_sample)");

		unsigned wait_for_this_sample;
		sscanf(argv[2],"%u",&wait_for_this_sample);

		if(!sendbufsize(initialize_buffers())) return -2;
		unsigned char* samplerf_buf = (unsigned char*) malloc(16*the_bufsize);
		for(;;)
		{
			FEOF_CHECK;
			FREAD_R;
			for(int i=0;i<the_bufsize;i++)
			{
				*((double*)(&samplerf_buf[16*i])) = input_buffer[i];
				*((unsigned*)(&samplerf_buf[16*i+8])) = wait_for_this_sample;
				*((unsigned*)(&samplerf_buf[16*i+12])) = 0;

			}
			fwrite(samplerf_buf, 16, the_bufsize, stdout);
			TRY_YIELD;
		}
	}

	if(!strcmp(argv[1],"add_dcoffset_cc"))
	{
		if(!sendbufsize(initialize_buffers())) return -2;
		for(;;)
		{
			FEOF_CHECK;
			FREAD_C;
			add_dcoffset_cc((complexf*)input_buffer, (complexf*)output_buffer, the_bufsize);
			FWRITE_C;
			TRY_YIELD;
		}
	}

	if(!strcmp(argv[1],"fmmod_fc"))
	{
		if(!sendbufsize(initialize_buffers())) return -2;
		float last_phase = 0;
		for(;;)
		{
			FEOF_CHECK;
			FREAD_R;
			last_phase = fmmod_fc(input_buffer, (complexf*)output_buffer, the_bufsize, last_phase);
			FWRITE_C;
			TRY_YIELD;
		}
	}

	if(!strcmp(argv[1],"fixed_amplitude_cc"))
	{
		if(argc<=2) return badsyntax("need required parameter (new_amplitude)");

		float new_amplitude;
		sscanf(argv[2],"%g",&new_amplitude);

		if(!sendbufsize(initialize_buffers())) return -2;
		for(;;)
		{
			FEOF_CHECK;
			FREAD_C;
			fixed_amplitude_cc((complexf*)input_buffer, (complexf*)output_buffer, the_bufsize, new_amplitude);
			FWRITE_C;
			TRY_YIELD;
		}
	}

	if((!strcmp(argv[1],"mono2stereo_i16"))||(!strcmp(argv[1],"mono2stereo_s16")))
	{
		if(!sendbufsize(initialize_buffers())) return -2;
		float last_phase = 0;
		for(;;)
		{
			FEOF_CHECK;
			fread (input_buffer, sizeof(short), the_bufsize, stdin);
			for(int i=0;i<the_bufsize;i++)
			{
				*(((short*)output_buffer)+2*i)=*(((short*)input_buffer)+i);
				*(((short*)output_buffer)+2*i+1)=*(((short*)input_buffer)+i);
			}
			fwrite (output_buffer, sizeof(short)*2, the_bufsize, stdout);
			TRY_YIELD;
		}
	}

	if(!strcmp(argv[1],"squelch_and_smeter_cc"))
	{
		if(!sendbufsize(initialize_buffers())) return -2;
		float power;
		float squelch_level;
		int decimation;
		int report_every_nth;
		int fd;
		char power_value_buf[101];
		int power_value_buf_size;
		int report_cntr=0;
		complexf* zerobuf = (complexf*)malloc(sizeof(complexf)*the_bufsize);
		for(int i=0;i<the_bufsize*2;i++) *(((float*)zerobuf)+i)=0;
		if(fd=init_fifo(argc,argv)) while(!read_fifo_ctl(fd,"%g\n",&squelch_level)) usleep(10000);
		else return badsyntax("need required parameter (--fifo <fifo>)");
		fprintf(stderr, "squelch_and_power_cc: initial squelch level is %g\n", squelch_level);
		if((argc<=5)||((argc>5)&&(strcmp(argv[4],"--outfifo")))) return badsyntax("need required parameter (--outfifo <fifo>)");
		int fd2 = open(argv[5], O_WRONLY);
		if(fd2==-1) return badsyntax("error while opening --outfifo");
		int flags = fcntl(fd2, F_GETFL, 0);
		fcntl(fd2, F_SETFL, flags | O_NONBLOCK);
		if(argc<=6) return badsyntax("need required parameter (use_every_nth)");
		sscanf(argv[6],"%d",&decimation);
		if(decimation<=0) return badsyntax("use_every_nth <= 0 is invalid");
		if(argc<=7) return badsyntax("need required parameter (report_every_nth)");
		sscanf(argv[7],"%d",&report_every_nth);
		if(report_every_nth<=0) return badsyntax("report_every_nth <= 0 is invalid");
		for(;;)
		{
			FEOF_CHECK;
			FREAD_C; //read input data
			power = get_power_c((complexf*)input_buffer, the_bufsize, decimation);
			if(report_cntr++>report_every_nth)
			{
				report_cntr=0;
				power_value_buf_size=snprintf(power_value_buf,100,"%g\n",power);
				write(fd2,power_value_buf,power_value_buf_size*sizeof(char));
		  }
			if(squelch_level==0||power>=squelch_level)
			{
				//fprintf(stderr,"P");
				fwrite(input_buffer, sizeof(complexf), the_bufsize, stdout);
			}
			else
			{
				//fprintf(stderr,"S");
				fwrite(zerobuf, sizeof(complexf), the_bufsize, stdout);
			}
			if(read_fifo_ctl(fd,"%g\n",&squelch_level)) fprintf(stderr, "squelch_and_power_cc: new squelch level is %g\n", squelch_level);
			TRY_YIELD;
		}
	}

	/*
	  ______        _   _____  _____   _____ 
	 |  ____|      | | |  __ \|  __ \ / ____|
	 | |__ __ _ ___| |_| |  | | |  | | |     
	 |  __/ _` / __| __| |  | | |  | | |     
	 | | | (_| \__ \ |_| |__| | |__| | |____ 
	 |_|  \__,_|___/\__|_____/|_____/ \_____|

	*/                                         
                                         
	if( !strcmp(argv[1],"fastddc_fwd_cc") ) //<decimation> [transition_bw [window]]
	{	
		
		int decimation;
		if(argc<=2) return badsyntax("need required parameter (decimation)");
		sscanf(argv[2],"%d",&decimation);
		
		float transition_bw = 0.05;
		if(argc>3) sscanf(argv[3],"%g",&transition_bw);

		window_t window = WINDOW_DEFAULT;
		if(argc>4)	window=firdes_get_window_from_string(argv[4]);
		else fprintf(stderr,"fastddc_fwd_cc: window = %s\n",firdes_get_string_from_window(window));

		fastddc_t ddc; 
		if(fastddc_init(&ddc, transition_bw, decimation, 0)) { badsyntax("error in fastddc_init()"); return 1; }
		fastddc_print(&ddc,"fastddc_fwd_cc");

		if(!initialize_buffers()) return -2;
		sendbufsize(ddc.fft_size);

		//make FFT plan
		complexf* input = 	 (complexf*)fft_malloc(sizeof(complexf)*ddc.fft_size);
		complexf* windowed = (complexf*)fft_malloc(sizeof(complexf)*ddc.fft_size);
		complexf* output =   (complexf*)fft_malloc(sizeof(complexf)*ddc.fft_size);

		for(int i=0;i<ddc.fft_size;i++) iof(input,i)=qof(input,i)=0; //null the input buffer

		int benchmark = 1; 
		if(benchmark) fprintf(stderr,"fastddc_fwd_cc: benchmarking FFT...");
		FFT_PLAN_T* plan=make_fft_c2c(ddc.fft_size, windowed, output, 1, benchmark);
		if(benchmark) fprintf(stderr," done\n");

		for(;;)
		{
			FEOF_CHECK;
			//overlapped FFT
			for(int i=0;i<ddc.overlap_length;i++) input[i]=input[i+ddc.input_size];
			fread(input+ddc.overlap_length, sizeof(complexf), ddc.input_size, stdin);
			//apply_window_c(input,windowed,ddc.fft_size,window);
			memcpy(windowed, input, ddc.fft_size*sizeof(complexf)); //we can switch off windows; TODO: it is likely that we shouldn't apply a window to both the FFT and the filter.
			fft_execute(plan);
			fwrite(output, sizeof(complexf), ddc.fft_size, stdout);
			TRY_YIELD;
		}
	}

	if( !strcmp(argv[1],"fastddc_inv_cc") ) //<shift_rate> <decimation> [transition_bw [window]]
	{	
		float shift_rate;
		int plusarg=0;

		int fd;
		if(fd=init_fifo(argc,argv))
		{
			while(!read_fifo_ctl(fd,"%g\n",&shift_rate)) usleep(10000);
			plusarg=1;
		}
		else
		{
			if(argc<=2) return badsyntax("need required parameter (rate)"); 
			sscanf(argv[2],"%g",&shift_rate);
		}

		int decimation;
		if(argc<=3+plusarg) return badsyntax("need required parameter (decimation)");
		sscanf(argv[3+plusarg],"%d",&decimation);
		//fprintf(stderr, "dec=%d %d\n", decimation);

		float transition_bw = 0.05;
		if(argc>4+plusarg) sscanf(argv[4+plusarg],"%g",&transition_bw);

		window_t window = WINDOW_DEFAULT;
		if(argc>5+plusarg)	window=firdes_get_window_from_string(argv[5+plusarg]);
		else fprintf(stderr,"fastddc_apply_cc: window = %s\n",firdes_get_string_from_window(window));

		for(;;)
		{

		fastddc_t ddc; 
		if(fastddc_init(&ddc, transition_bw, decimation, shift_rate)) { badsyntax("error in fastddc_init()"); return 1; }
		fastddc_print(&ddc,"fastddc_inv_cc");

		if(!initialize_buffers()) return -2;
		sendbufsize(ddc.post_input_size/ddc.post_decimation); //TODO not exactly correct

		//prepare making the filter and doing FFT on it
		complexf* taps=(complexf*)calloc(sizeof(complexf),ddc.fft_size); //initialize to zero
		complexf* taps_fft=(complexf*)malloc(sizeof(complexf)*ddc.fft_size);
		FFT_PLAN_T* plan_taps = make_fft_c2c(ddc.fft_size, taps, taps_fft, 1, 0); //forward, don't benchmark (we need this only once)

		//make the filter
		float filter_half_bw = 0.5/decimation;
		fprintf(stderr, "fastddc_inv_cc: preparing a bandpass filter of [%g, %g] cutoff rates. Real transition bandwidth is: %g\n", (-shift_rate)-filter_half_bw, (-shift_rate)+filter_half_bw, 4.0/ddc.taps_length);
		firdes_bandpass_c(taps, ddc.taps_length, (-shift_rate)-filter_half_bw, (-shift_rate)+filter_half_bw, window);
		fft_execute(plan_taps);
		fft_swap_sides(taps_fft,ddc.fft_size);

		//make FFT plan
		complexf* inv_input = 	 (complexf*)fft_malloc(sizeof(complexf)*ddc.fft_inv_size);
		complexf* inv_output =   (complexf*)fft_malloc(sizeof(complexf)*ddc.fft_inv_size);
		fprintf(stderr,"fastddc_inv_cc: benchmarking FFT...");
		FFT_PLAN_T* plan_inverse = make_fft_c2c(ddc.fft_inv_size, inv_input, inv_output, 0, 1); //inverse, do benchmark
		fprintf(stderr," done\n");
		
		//alloc. buffers
		complexf* input = 	 (complexf*)fft_malloc(sizeof(complexf)*ddc.fft_size);
		complexf* output =   (complexf*)fft_malloc(sizeof(complexf)*ddc.post_input_size);

		decimating_shift_addition_status_t shift_stat;
		bzero(&shift_stat, sizeof(shift_stat));
		for(;;)
		{
			FEOF_CHECK;
			fread(input, sizeof(complexf), ddc.fft_size, stdin);
			shift_stat = fastddc_inv_cc(input, output, &ddc, plan_inverse, taps_fft, shift_stat);
			fwrite(output, sizeof(complexf), shift_stat.output_size, stdout);
			//fprintf(stderr, "ss os = %d\n", shift_stat.output_size);
			TRY_YIELD;
			if(read_fifo_ctl(fd,"%g\n",&shift_rate)) break;
		}

		}
	}

	if( !strcmp(argv[1], "_fft2octave") ) 
	{
		int fft_size;
		if(argc<=2) return badsyntax("need required parameter (fft_size)");
		sscanf(argv[2],"%d",&fft_size);

		complexf* fft_input=(complexf*)malloc(sizeof(complexf)*fft_size);
		initialize_buffers();
		if(!sendbufsize(fft_size)) return -2;

		printf("setenv(\"GNUTERM\",\"X11 noraise\");y=zeros(1,%d);semilogy(y,\"ydatasource\",\"y\");\n",fft_size);
		for(;;)
		{
			FEOF_CHECK;
			fread(fft_input, sizeof(complexf), fft_size, stdin);
			printf("fftdata=[");
			//we have to swap the two parts of the array to get a valid spectrum
			for(int i=fft_size/2;i<fft_size;i++) printf("(%g)+(%g)*i ",iof(fft_input,i),qof(fft_input,i));
			for(int i=0;i<fft_size/2;i++) printf("(%g)+(%g)*i ",iof(fft_input,i),qof(fft_input,i)); 
			printf(
				"];\n"
				"y=abs(fftdata);\n"
				"refreshdata;\n"
			);
		}
	}

	/*
	  _____  _       _ _        _                       _           
	 |  __ \(_)     (_) |      | |                     | |          
	 | |  | |_  __ _ _| |_ __ _| |  _ __ ___   ___   __| | ___  ___ 
	 | |  | | |/ _` | | __/ _` | | | '_ ` _ \ / _ \ / _` |/ _ \/ __|
	 | |__| | | (_| | | || (_| | | | | | | | | (_) | (_| |  __/\__ \
	 |_____/|_|\__, |_|\__\__,_|_| |_| |_| |_|\___/ \__,_|\___||___/
				__/ |                                               
			   |___/                                                
	*/

	if(!strcmp(argv[1],"bpsk31_varicode2ascii_sy_u8"))
	{
		unsigned long long status_shr = 0;
		unsigned char output;
		if(!sendbufsize(initialize_buffers())) return -2;
		unsigned char i=0;
		for(;;)
		{
			if((output=psk31_varicode_decoder_push(&status_shr, getchar()))) { putchar(output); fflush(stdout); }
			if(i++) continue; //do the following at every 256th execution of the loop body:
			FEOF_CHECK;
			TRY_YIELD;
		}
	}

	if(!strcmp(argv[1],"invert_sy_sy"))
	{
		if(!sendbufsize(initialize_buffers())) return -2;
		unsigned char i=0;
		for(;;)
		{
			putchar(!getchar());
			if(i++) continue; //do the following at every 256th execution of the loop body:
			FEOF_CHECK;
			TRY_YIELD;
		}
	}

	if(!strcmp(argv[1],"rtty_line_decoder_sy_u8"))
	{
		static rtty_baudot_decoder_t status_baudot; //created on .bss -> initialized to 0
		unsigned char output;
		if(!sendbufsize(initialize_buffers())) return -2;
		unsigned char i=0;
		for(;;)
		{
			if((output=rtty_baudot_decoder_push(&status_baudot, getchar()))) { putchar(output); fflush(stdout); }
			if(i++) continue; //do the following at every 256th execution of the loop body:
			FEOF_CHECK;
			TRY_YIELD;
		}
	}

	if(!strcmp(argv[1],"rtty_baudot2ascii_u8_u8"))
	{
		unsigned char fig_mode = 0;
		unsigned char output;
		if(!sendbufsize(initialize_buffers())) return -2;
		unsigned char i=0;
		for(;;)
		{
			if((output=rtty_baudot_decoder_lookup(&fig_mode, getchar()))) { putchar(output); fflush(stdout); }
			if(i++) continue; //do the following at every 256th execution of the loop body:
			FEOF_CHECK;
			TRY_YIELD;
		}
	}

	if(!strcmp(argv[1],"binary_slicer_f_u8"))
	{
		if(!sendbufsize(initialize_buffers())) return -2;
		for(;;)
		{
			FEOF_CHECK;
			if(!FREAD_R) break;
			binary_slicer_f_u8(input_buffer, (unsigned char*)output_buffer, the_bufsize);
			FWRITE_U8;
			TRY_YIELD;
		}
		return 0;
	}

	if(!strcmp(argv[1],"serial_line_decoder_f_u8"))
	{
		bigbufs=1;

		serial_line_t serial;

		if(argc<=2) return badsyntax("need required parameter (samples_per_bits)");
		sscanf(argv[2],"%f",&serial.samples_per_bits);
		if(serial.samples_per_bits<1) return badsyntax("samples_per_bits should be at least 1.");
		if(serial.samples_per_bits<5) fprintf(stderr, "serial_line_decoder_sy_u8: warning: this algorithm does not work well if samples_per_bits is too low. It should be at least 5.\n");

		serial.databits=8;
		if(argc>3) sscanf(argv[3],"%d",&serial.databits);
		if(serial.databits>8 || serial.databits<1) return badsyntax("databits should be between 1 and 8.");

		serial.stopbits=1;
		if(argc>4) sscanf(argv[4],"%f",&serial.stopbits);
		if(serial.stopbits<1) return badsyntax("stopbits should be equal or above 1.");

		serial.bit_sampling_width_ratio = 0.4;
		serial.input_used=0;

		if(!sendbufsize(initialize_buffers())) return -2;

		for(;;)
		{
			FEOF_CHECK;
			if(serial.input_used)
			{
				memmove(input_buffer, input_buffer+serial.input_used, sizeof(float)*(the_bufsize-serial.input_used));
				fread(input_buffer+(the_bufsize-serial.input_used), sizeof(float), serial.input_used, stdin);
			}
			else fread(input_buffer, sizeof(float), the_bufsize, stdin); //should happen only on the first run
			serial_line_decoder_f_u8(&serial,input_buffer, (unsigned char*)output_buffer, the_bufsize);
			//printf("now in | ");
			if(serial.input_used==0) { fprintf(stderr, "serial_line_decoder_sy_u8: error: serial_line_decoder_f_u8() got stuck.\n"); return -3; }
			//printf("now out %d | ", serial.output_size);
			fwrite(output_buffer, sizeof(unsigned char), serial.output_size, stdout);
			fflush(stdout);
			TRY_YIELD;
		}
	}

	if(!strcmp(argv[1],"pll_cc"))
	{
		pll_t pll;

		if(argc<=2) return badsyntax("need required parameter (pll_type)");
		sscanf(argv[2],"%d",(int*)&pll.pll_type);
		//if(serial.samples_per_bits<1) return badsyntax("samples_per_bits should be at least 1.");
		//if(serial.samples_per_bits<5) fprintf(stderr, "serial_line_decoder_sy_u8: warning: this algorithm does not work well if samples_per_bits is too low. It should be at least 5.\n");
		if(pll.pll_type == PLL_P_CONTROLLER)
		{
				float alpha = 0.01;
				if(argc>3) sscanf(argv[3],"%f",&alpha);
				pll_cc_init_p_controller(&pll, alpha);
		}
		else if(pll.pll_type == PLL_PI_CONTROLLER)
		{
			float bandwidth = 0.01, ko = 10, kd=0.1, damping_factor = 0.707;
			if(argc>3) sscanf(argv[3],"%f",&bandwidth);
			if(argc>4) sscanf(argv[4],"%f",&damping_factor);
			if(argc>5) sscanf(argv[5],"%f",&ko);
			if(argc>6) sscanf(argv[6],"%f",&kd);
			pll_cc_init_pi_controller(&pll, bandwidth, ko, kd, damping_factor);
			fprintf(stderr, "bw=%f damping=%f ko=%f kd=%f alpha=%f beta=%f\n", bandwidth, damping_factor, ko, kd, pll.alpha, pll.beta);
			//	pll.filter_taps_a[0], pll.filter_taps_a[1], pll.filter_taps_a[2], pll.filter_taps_b[0], pll.filter_taps_b[1], pll.filter_taps_b[2]);
		}
		else return badsyntax("invalid pll_type. Valid values are:\n\t1: PLL_P_CONTROLLER\n\t2: PLL_PI_CONTROLLER");

		if(!sendbufsize(initialize_buffers())) return -2;

		for(;;)
		{
			FEOF_CHECK;
			FREAD_C;
			//fprintf(stderr, "| i");
			// pll_cc(&pll, (complexf*)input_buffer, output_buffer, NULL, the_bufsize);
			// fwrite(output_buffer, sizeof(float), the_bufsize, stdout);
			pll_cc(&pll, (complexf*)input_buffer, NULL, (complexf*)output_buffer, the_bufsize);
			fwrite(output_buffer, sizeof(complexf), the_bufsize, stdout);
			//fprintf(stderr, "| o");
			TRY_YIELD;
		}
	}

	if(!strcmp(argv[1],"timing_recovery_cc")) //<algorithm> <decimation> [--add_q [--octave <debug_n>]] 
	{
		if(argc<=2) return badsyntax("need required parameter (algorithm)");
		timing_recovery_algorithm_t algorithm = timing_recovery_get_algorithm_from_string(argv[2]);
		if(algorithm == TIMING_RECOVERY_ALGORITHM_DEFAULT) 
			fprintf(stderr,"#timing_recovery_cc: algorithm = %s\n",timing_recovery_get_string_from_algorithm(algorithm));
		if(argc<=3) return badsyntax("need required parameter (decimation factor)");
		int decimation;
		sscanf(argv[3],"%d",&decimation);
		if(decimation<=4 || decimation&3) badsyntax("decimation factor should be a positive integer divisible by 4");

		int add_q = (argc>=5 && !strcmp(argv[4], "--add_q"));

		int debug_n = 0;
		if(argc>=7 && !strcmp(argv[5], "--octave")) debug_n = atoi(argv[6]);
		if(debug_n<0) badsyntax("debug_n should be >= 0");

		if(!initialize_buffers()) return -2;
		sendbufsize(the_bufsize/decimation);

		timing_recovery_state_t state =	timing_recovery_init(algorithm, decimation, add_q);

		int debug_i=0;
		state.debug_writefiles = 1;
		state.debug_force = !!debug_n; //should remove that later
		FREAD_C;
		for(;;)
		{
			FEOF_CHECK;
			if(debug_n && ++debug_i%debug_n==0) timing_recovery_trigger_debug(&state, 3);
			timing_recovery_cc((complexf*)input_buffer, (complexf*)output_buffer, the_bufsize, &state);
			//fprintf(stderr, "os %d\n",state.output_size);
			fwrite(output_buffer, sizeof(complexf), state.output_size, stdout);
			fflush(stdout);
			TRY_YIELD;
			//fprintf(stderr, "state.input_processed = %d\n", state.input_processed);
			memmove((complexf*)input_buffer,((complexf*)input_buffer)+state.input_processed,(the_bufsize-state.input_processed)*sizeof(complexf)); //memmove lets the source and destination overlap
			fread(((complexf*)input_buffer)+(the_bufsize-state.input_processed), sizeof(complexf), state.input_processed, stdin);
			//fprintf(stderr,"iskip=%d state.output_size=%d start=%x target=%x skipcount=%x \n",state.input_processed,state.output_size,input_buffer, ((complexf*)input_buffer)+(BIG_BUFSIZE-state.input_processed),(BIG_BUFSIZE-state.input_processed));
		}
	}

	if(!strcmp(argv[1],"octave_complex_c"))
	{
		if(argc<=2) return badsyntax("need required parameter (samples_to_plot)");
		int samples_to_plot = 0;
		sscanf(argv[2], "%d", &samples_to_plot);
		if(samples_to_plot<=0) badsyntax("Number of samples to plot should be > 0");
		if(argc<=3) return badsyntax("need required parameter (out_of_n_samples)");
		int out_of_n_samples = 0;
		sscanf(argv[3], "%d", &out_of_n_samples);
		if(out_of_n_samples<samples_to_plot) badsyntax("out_of_n_samples should be < samples_to_plot");
		int mode2d = 0;
		if(argc>4) mode2d = !strcmp(argv[4], "--2d"); 
		complexf* read_buf = (complexf*)malloc(sizeof(complexf)*the_bufsize);

		if(!sendbufsize(initialize_buffers())) return -2;
		for(;;)
		{
			fread(read_buf, sizeof(complexf), samples_to_plot, stdin); 			
			printf("N = %d;\nisig = [", samples_to_plot);
			for(int i=0;i<samples_to_plot;i++) printf("%f ", iof(read_buf, i));
			printf("];\nqsig = [");
			for(int i=0;i<samples_to_plot;i++) printf("%f ", qof(read_buf, i));
			printf("];\nzsig = [0:N-1];\n");
			if(mode2d) printf("subplot(2,1,1);\nplot(zsig,isig);\nsubplot(2,1,2);\nplot(zsig,qsig);\n");
			else printf("plot3(isig,zsig,qsig);\n");
			//printf("xlim([-1 1]);\nzlim([-1 1]);\n");
			fflush(stdout);
			//if(fseek(stdin, (out_of_n_samples - samples_to_plot)*sizeof(complexf), SEEK_CUR)<0) { perror("fseek error"); return -3; } //this cannot be used on stdin
			for(int seek_remain=out_of_n_samples-samples_to_plot;seek_remain>0;seek_remain-=samples_to_plot)
			{
				fread(read_buf, sizeof(complexf), MIN_M(samples_to_plot,seek_remain), stdin);
			}
			FEOF_CHECK;
			TRY_YIELD;
		}
	}

	if(!strcmp(argv[1],"psk_modulator_u8_c")) //<n_psk>
	{
		int n_psk;
		if(argc<=2) return badsyntax("need required parameter (n_psk)");
		sscanf(argv[2],"%d",&n_psk);
		if(n_psk<=0 || n_psk>256) badsyntax("n_psk should be between 1 and 256");

		if(!initialize_buffers()) return -2;
		sendbufsize(the_bufsize);

		for(;;)
		{
			FEOF_CHECK;
			fread((unsigned char*)input_buffer, sizeof(unsigned char), the_bufsize, stdin);
			psk_modulator_u8_c((unsigned char*)input_buffer, (complexf*)output_buffer, the_bufsize, n_psk);
			FWRITE_C;
			TRY_YIELD;
		}
	}

	if(!strcmp(argv[1],"duplicate_samples_ntimes_u8_u8")) //<sample_size_bytes> <ntimes>
	{
		int sample_size_bytes = 0, ntimes = 0;
		if(argc<=2) return badsyntax("need required parameter (sample_size_bytes)");
		sscanf(argv[2],"%d",&sample_size_bytes);	
		if(sample_size_bytes<=0) badsyntax("sample_size_bytes should be >0");
		if(argc<=3) return badsyntax("need required parameter (ntimes)");
		sscanf(argv[3],"%d",&ntimes);	
		if(ntimes<=0) badsyntax("ntimes should be >0");
		if(!initialize_buffers()) return -2;
		sendbufsize(the_bufsize*ntimes);
		unsigned char* local_input_buffer = (unsigned char*)malloc(sizeof(unsigned char)*the_bufsize*sample_size_bytes);
		unsigned char* local_output_buffer = (unsigned char*)malloc(sizeof(unsigned char)*the_bufsize*sample_size_bytes*ntimes);
		for(;;)
		{
			FEOF_CHECK;
			fread((void*)local_input_buffer, sizeof(unsigned char), the_bufsize*sample_size_bytes, stdin);
			duplicate_samples_ntimes_u8_u8(local_input_buffer, local_output_buffer, the_bufsize*sample_size_bytes, sample_size_bytes, ntimes);
			fwrite((void*)local_output_buffer, sizeof(unsigned char), the_bufsize*sample_size_bytes*ntimes, stdout);
			TRY_YIELD;
		}
	}

	if(!strcmp(argv[1],"psk31_interpolate_sine_cc")) //<interpolation>
	{
		int interpolation;
		if(argc<=2) return badsyntax("need required parameter (interpolation)");
		sscanf(argv[2],"%d",&interpolation);	
		if(interpolation<=0) badsyntax("interpolation should be >0"); 
		if(!initialize_buffers()) return -2;
		sendbufsize(the_bufsize*interpolation);
		complexf* local_output_buffer = (complexf*)malloc(sizeof(complexf)*the_bufsize*interpolation);
		complexf last_input;
		iof(&last_input,0) = 0;
		qof(&last_input,0) = 0;
		for(;;)
		{
			FEOF_CHECK;
			FREAD_C;
			last_input = psk31_interpolate_sine_cc((complexf*)input_buffer, local_output_buffer, the_bufsize, interpolation, last_input);
			fwrite((void*)local_output_buffer, sizeof(complexf), the_bufsize*interpolation, stdout);
			TRY_YIELD;
		}
	}

	if(!strcmp(argv[1],"pack_bits_8to1_u8_u8")) 
	{
		if(!initialize_buffers()) return -2;
		sendbufsize(the_bufsize*8);
		unsigned char* local_input_buffer = (unsigned char*)malloc(sizeof(unsigned char)*the_bufsize);
		unsigned char* local_output_buffer = (unsigned char*)malloc(sizeof(unsigned char)*the_bufsize*8);
		for(;;)
		{
			FEOF_CHECK;
			fread((void*)local_input_buffer, sizeof(unsigned char), the_bufsize, stdin);
			pack_bits_8to1_u8_u8(local_input_buffer, local_output_buffer, the_bufsize);
			fwrite((void*)local_output_buffer, sizeof(unsigned char), the_bufsize*8, stdout);
			TRY_YIELD;
		}
	}

	if(!strcmp(argv[1],"psk31_varicode_encoder_u8_u8")) 
	{
		if(!initialize_buffers()) return -2;
		sendbufsize(the_bufsize*8);
		int output_max_size=the_bufsize*30;
		int output_size;
		int input_processed;
		unsigned char* local_input_buffer = (unsigned char*)malloc(sizeof(unsigned char)*the_bufsize);
		unsigned char* local_output_buffer = (unsigned char*)malloc(sizeof(unsigned char)*output_max_size);
		fread((void*)local_input_buffer, sizeof(unsigned char), the_bufsize, stdin);
		for(;;)
		{
			psk31_varicode_encoder_u8_u8(local_input_buffer, local_output_buffer, the_bufsize, output_max_size, &input_processed, &output_size);
			//fprintf(stderr, "os = %d\n", output_size);
			fwrite((void*)local_output_buffer, sizeof(unsigned char), output_size, stdout);
			FEOF_CHECK;
			memmove(local_input_buffer, local_input_buffer+input_processed, the_bufsize-input_processed); 
			fread(input_buffer+the_bufsize-input_processed, sizeof(unsigned char), input_processed, stdin);
			TRY_YIELD;
		}
	}

	if(!strcmp(argv[1],"dump_u8")) 
	{
		if(!initialize_buffers()) return -2;
		sendbufsize(the_bufsize*3);
		unsigned char* local_input_buffer = (unsigned char*)malloc(sizeof(unsigned char)*the_bufsize);
		for(;;)
		{
			FEOF_CHECK;
			fread((void*)local_input_buffer, sizeof(unsigned char), the_bufsize, stdin);
			for(int i=0;i<the_bufsize;i++) printf("%02x ", local_input_buffer[i]);
			TRY_YIELD;
		}
	}

	int differential_codec_encode = 0;
	if( (differential_codec_encode = !strcmp(argv[1],"differential_encoder_u8_u8")) || (!strcmp(argv[1],"differential_decoder_u8_u8")) )
	{
		if(!initialize_buffers()) return -2;
		sendbufsize(the_bufsize);
		unsigned char* local_input_buffer = (unsigned char*)malloc(sizeof(unsigned char)*the_bufsize);
		unsigned char* local_output_buffer = (unsigned char*)malloc(sizeof(unsigned char)*the_bufsize);
		unsigned char state = 0;
		for(;;)
		{
			FEOF_CHECK;
			fread((void*)local_input_buffer, sizeof(unsigned char), the_bufsize, stdin);
			state = differential_codec(local_input_buffer, local_output_buffer, the_bufsize, differential_codec_encode, state);
			fwrite((void*)local_output_buffer, sizeof(unsigned char), the_bufsize, stdout);
			TRY_YIELD;
		}
	}

	if(!strcmp(argv[1],"bpsk_costas_loop_cc")) //<samples_per_bits>
	{
		float samples_per_bits;
		if(argc<=2) return badsyntax("need required parameter (samples_per_bits)");
		sscanf(argv[2],"%f",&samples_per_bits);
		if(samples_per_bits<=0) badsyntax("samples_per_bits should be >= 0");

		bpsk_costas_loop_state_t state = init_bpsk_costas_loop_cc(samples_per_bits);

		if(!initialize_buffers()) return -2;
		sendbufsize(the_bufsize);

		for(;;)
		{
			FEOF_CHECK;
			FREAD_C;
			bpsk_costas_loop_cc((complexf*)input_buffer, (complexf*)output_buffer, the_bufsize, &state);
			FWRITE_C;
			TRY_YIELD;
		}
	}

	if(!strcmp(argv[1],"none"))
	{
		return 0;
	}

	if(argv[1][0]=='?')
	{
		char buffer[100];
		snprintf(buffer, 100-1, "csdr 2>&1 | grep %s", argv[1]+1);
		fprintf(stderr, "csdr ?: %s\n", buffer);
		system(buffer);
		return 0;
	}

	fprintf(stderr,"csdr: function name given in argument 1 (%s) does not exist. Possible causes:\n- You mistyped the commandline.\n- You need to update csdr to a newer version (if available).\n", argv[1]); return -1;
}<|MERGE_RESOLUTION|>--- conflicted
+++ resolved
@@ -48,13 +48,10 @@
 #include "ima_adpcm.h"
 #include <sched.h>
 #include <math.h>
-<<<<<<< HEAD
 #include <strings.h>
 #include <errno.h>
 #include "fastddc.h"
-=======
 #include <assert.h>
->>>>>>> 3de0d428
 
 char usage[]=
 "csdr - a simple commandline tool for Software Defined Radio receiver DSP.\n\n"
