--- conflicted
+++ resolved
@@ -2020,19 +2020,16 @@
 		}
 	}
 
-<<<<<<< HEAD
-	if(!strcmp(argv[1],"bpsk31_varicode2ascii_sy_u8"))
-	{
-		unsigned long long status_shr = 0;
-		unsigned char output;
-		if(!sendbufsize(initialize_buffers())) return -2;
-		unsigned char i=0;
-		for(;;)
-		{
-			if((output=psk31_varicode_decoder_push(&status_shr, getchar()))) { putchar(output); fflush(stdout); }
-			if(i++) continue; //do the following at every 256th execution of the loop body:
-			FEOF_CHECK;
-=======
+	/*
+	  ______        _   _____  _____   _____ 
+	 |  ____|      | | |  __ \|  __ \ / ____|
+	 | |__ __ _ ___| |_| |  | | |  | | |     
+	 |  __/ _` / __| __| |  | | |  | | |     
+	 | | | (_| \__ \ |_| |__| | |__| | |____ 
+	 |_|  \__,_|___/\__|_____/|_____/ \_____|
+
+	*/                                         
+                                         
 	if( !strcmp(argv[1],"fastddc_fwd_cc") ) //<decimation> [transition_bw [window]]
 	{	
 		
@@ -2076,27 +2073,10 @@
 			memcpy(windowed, input, ddc.fft_size*sizeof(complexf)); //we can switch off windows; TODO: it is likely that we shouldn't apply a window to both the FFT and the filter.
 			fft_execute(plan);
 			fwrite(output, sizeof(complexf), ddc.fft_size, stdout);
->>>>>>> 1339352d
-			TRY_YIELD;
-		}
-	}
-
-<<<<<<< HEAD
-	if(!strcmp(argv[1],"invert_sy_sy"))
-	{
-		if(!sendbufsize(initialize_buffers())) return -2;
-		unsigned char i=0;
-		for(;;)
-		{
-			putchar(!getchar());
-			if(i++) continue; //do the following at every 256th execution of the loop body:
-			FEOF_CHECK;
-			TRY_YIELD;
-		}
-	}
-
-	if(!strcmp(argv[1],"rtty_line_decoder_sy_u8"))
-=======
+			TRY_YIELD;
+		}
+	}
+
 	if( !strcmp(argv[1],"fastddc_inv_cc") ) //<shift_rate> <decimation> [transition_bw [window]]
 	{	
 		float shift_rate;
@@ -2202,8 +2182,46 @@
 		}
 	}
 
-	if(!strcmp(argv[1],"none"))
->>>>>>> 1339352d
+	/*
+	  _____  _       _ _        _                       _           
+	 |  __ \(_)     (_) |      | |                     | |          
+	 | |  | |_  __ _ _| |_ __ _| |  _ __ ___   ___   __| | ___  ___ 
+	 | |  | | |/ _` | | __/ _` | | | '_ ` _ \ / _ \ / _` |/ _ \/ __|
+	 | |__| | | (_| | | || (_| | | | | | | | | (_) | (_| |  __/\__ \
+	 |_____/|_|\__, |_|\__\__,_|_| |_| |_| |_|\___/ \__,_|\___||___/
+				__/ |                                               
+			   |___/                                                
+	*/
+
+	if(!strcmp(argv[1],"bpsk31_varicode2ascii_sy_u8"))
+	{
+		unsigned long long status_shr = 0;
+		unsigned char output;
+		if(!sendbufsize(initialize_buffers())) return -2;
+		unsigned char i=0;
+		for(;;)
+		{
+			if((output=psk31_varicode_decoder_push(&status_shr, getchar()))) { putchar(output); fflush(stdout); }
+			if(i++) continue; //do the following at every 256th execution of the loop body:
+			FEOF_CHECK;
+			TRY_YIELD;
+		}
+	}
+
+	if(!strcmp(argv[1],"invert_sy_sy"))
+	{
+		if(!sendbufsize(initialize_buffers())) return -2;
+		unsigned char i=0;
+		for(;;)
+		{
+			putchar(!getchar());
+			if(i++) continue; //do the following at every 256th execution of the loop body:
+			FEOF_CHECK;
+			TRY_YIELD;
+		}
+	}
+
+	if(!strcmp(argv[1],"rtty_line_decoder_sy_u8"))
 	{
 		static rtty_baudot_decoder_t status_baudot; //created on .bss -> initialized to 0
 		unsigned char output;
@@ -2247,7 +2265,6 @@
 		return 0;
 	}
 
-<<<<<<< HEAD
 	if(!strcmp(argv[1],"serial_line_decoder_f_u8"))
 	{
 		bigbufs=1;
@@ -2339,9 +2356,5 @@
 		return 0;
 	}
 
-	fprintf(stderr, "csdr: function name \"%s\" given in argument 1 does not exist. Possible causes:\n- You mistyped the commandline.\n- You need to update csdr to a newer version (if available).", argv[1]);
-	return -1;
-=======
 	fprintf(stderr,"csdr: function name given in argument 1 (%s) does not exist. Possible causes:\n- You mistyped the commandline.\n- You need to update csdr to a newer version (if available).", argv[1]); return -1;
->>>>>>> 1339352d
 }