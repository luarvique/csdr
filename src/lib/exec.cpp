/*
Copyright (c) 2023 Jakob Ketterl <jakob.ketterl@gmx.de>

This file is part of libcsdr.

libcsdr is free software: you can redistribute it and/or modify
it under the terms of the GNU General Public License as published by
the Free Software Foundation, either version 3 of the License, or
(at your option) any later version.

libcsdr is distributed in the hope that it will be useful,
but WITHOUT ANY WARRANTY; without even the implied warranty of
MERCHANTABILITY or FITNESS FOR A PARTICULAR PURPOSE.  See the
GNU General Public License for more details.

You should have received a copy of the GNU General Public License
along with libcsdr.  If not, see <https://www.gnu.org/licenses/>.
*/

#include "exec.hpp"

#include <unistd.h>
#include <sys/wait.h>
#include <thread>
#include <utility>
#include <iostream>
#include <cstring>
#include <fcntl.h>

using namespace Csdr;

template <typename T, typename U>
ExecModule<T, U>::ExecModule(std::vector<std::string> args, size_t flushSize):
    Module<T, U>(),
    args(std::move(args)),
    flushSize(flushSize)
{
    startChild();
}

template <typename T, typename U>
ExecModule<T, U>::ExecModule(std::vector<std::string> args):
    ExecModule(std::move(args), 0)
{}

template <typename T, typename U>
ExecModule<T, U>::~ExecModule<T, U>() {
    stopChild();
}

template <typename T, typename U>
void ExecModule<T, U>::startChild() {
    std::lock_guard<std::mutex> lock(this->childMutex);

<<<<<<< HEAD
    if (child_pid != 0) {
        throw std::runtime_error("ExecModule child is already running");
=======
    // do not start things twice
    if ((this->readPipe >= 0) || (this->writePipe >= 0) || (readThread != nullptr)) {
        return;
>>>>>>> 5f872678
    }

    size_t s = args.size();
    char* c_args[s];
    for (size_t i = 0; i < s; i++) {
        c_args[i] = (char*) args[i].c_str();
    }
    c_args[s] = NULL;

    int readPipes[2];
    pipe(readPipes);
    int writePipes[2];
    pipe(writePipes);

    child_pid = fork();
    int r;
    switch (child_pid) {
        case -1:
            throw std::runtime_error("could not fork");
        case 0:
            // we are the child.
            // set up pipes and exec()
            close(readPipes[0]);
            dup2(readPipes[1], STDOUT_FILENO);
            close(readPipes[1]);

            close(writePipes[1]);
            dup2(writePipes[0], STDIN_FILENO);
            close(writePipes[0]);

            r = execvp(c_args[0], c_args);
            // if we're still here, that means we encountered an error.
            if (r == -1) {
                std::cerr << "could not exec(): " << strerror(errno) << "\n";
            } else {
                std::cerr << "exec() failed for unknown reason (r = " << r << ")\n";
            }
            // gotta get out somehow since we fork()ed
            exit(-1);
        default:
            // we are the parent; pid is the child's PID
            // set up pipes and reader thread
            close(readPipes[1]);
            this->readPipe = readPipes[0];
            close(writePipes[0]);
            r = fcntl(writePipes[1], F_SETFL, fcntl(writePipes[1], F_GETFL) | O_NONBLOCK);
            if (r == -1) {
                std::cerr << "failed to set pipe to non-blocking: " << strerror(errno) << "\n";
            }
            this->writePipe = writePipes[1];
            if (this->writer != nullptr) {
                if (readThread != nullptr) {
                    throw std::runtime_error("ExecModule reader thread  is already running");
                }
                run = true;
                readThread = new std::thread([this] { readLoop(); });
            }
            break;
    }
}

template <typename T, typename U>
void ExecModule<T, U>::stopChild() {
    {
        std::lock_guard<std::mutex> lock(this->childMutex);
        run = false;
        if (child_pid != 0) {
            kill(child_pid, SIGTERM);
            if (flushSize > 0) {
                fcntl(this->writePipe, F_SETFL, fcntl(this->writePipe, F_GETFL) & ~O_NONBLOCK);
                T toflush[flushSize] = {0};
                write(this->writePipe, &toflush, sizeof(T) * flushSize);
            }
            // this probably has no effect
            closePipes();

            pid_t rc = 0, r = 0;

            // 50 retries with a 100ms delay ~= 5 second timeout
            int retries = 50;
            while (retries--) {
                r = waitpid(child_pid, &rc, WNOHANG);
                if (r == 0) {
                    // 100ms delay
                    struct timespec delay = {0, 100000000}, remaining = {0, 0};
                    nanosleep(&delay, &remaining);
                } else {
                    break;
                }
            }
            if (r == -1) {
                std::cerr << "waitpid failed: " << strerror(errno) << "\n";
            } else if (r == 0) {
                std::cerr << "child failed to terminate within 5 seconds, sending SIGKILL...\n";
                kill(child_pid, SIGKILL);
                r = waitpid(child_pid, &rc, 0);
            }
            if (rc != 0) {
                std::cerr << "child exited with rc = " << rc << "\n";
            }
            child_pid = 0;
        }
    }
    if (readThread != nullptr) {
        readThread->join();
        delete readThread;
        readThread = nullptr;
    }
}

template <typename T, typename U>
void ExecModule<T, U>::readLoop() {
<<<<<<< HEAD
    size_t available;
    ssize_t read_bytes;
    while (run) {
        available = this->writer->writeable();
        if (available == 0) {
            std::cerr << "ExecModule writer cannot accept data. Stopping readLoop";
            run = false;
        } else {
            available = std::min(available, (size_t) 1024) * sizeof(U) - readOffset;
            read_bytes = read(this->readPipe, ((char*) this->writer->getWritePointer()) + readOffset, available);
            if (read_bytes <= 0) {
                run = false;
            } else {
                this->writer->advance((readOffset + read_bytes) / sizeof(U));
                readOffset = (readOffset + read_bytes) % sizeof(U);
=======
    while (run) {
        ssize_t available = std::min(this->writer->writeable(), (size_t) 1024) * sizeof(U) - readOffset;
        if (available <= 0) {
            usleep(1000);
        } else {
            ssize_t read_bytes = read(this->readPipe, ((char*) this->writer->getWritePointer()) + readOffset, available);
            if (read_bytes > 0) {
                this->writer->advance((readOffset + read_bytes) / sizeof(U));
                readOffset = (readOffset + read_bytes) % sizeof(U);
            } else if ((read_bytes == 0) || (errno == EAGAIN)) {
                usleep(1000);
            } else {
                run = false;
>>>>>>> 5f872678
            }
        }
    }
    closePipes();
}

template <typename T, typename U>
void ExecModule<T, U>::closePipes() {
    if (this->readPipe != -1) {
        close(this->readPipe);
        this->readPipe = -1;
    }
    if (this->writePipe != -1) {
        close(this->writePipe);
        this->writePipe = -1;
    }
}

template <typename T, typename U>
void ExecModule<T, U>::setWriter(Writer<U> *writer) {
    Module<T, U>::setWriter(writer);
    if (writer != nullptr && readThread == nullptr) {
        std::lock_guard<std::mutex> lock(this->childMutex);
        run = true;
        readThread = new std::thread([this] { readLoop(); });
    }
}

template <typename T, typename U>
bool ExecModule<T, U>::canProcess() {
    std::lock_guard<std::mutex> lock(this->processMutex);
    return this->writePipe != -1 && this->isPipeWriteable() && this->reader->available() > 0;
}

template <typename T, typename U>
void ExecModule<T, U>::process() {
    std::lock_guard<std::mutex> lock(this->processMutex);

<<<<<<< HEAD
    size_t available = this->reader->available();
    if (available == 0) return;

    size_t size = std::min(available, (size_t) 1024) * sizeof(T) - writeOffset;
    ssize_t written = write(this->writePipe, ((char*) this->reader->getReadPointer()) + writeOffset, size);
    if (written == -1) {
        // EAGAIN may happen since writePipe is non-blocking.
        if (errno == EAGAIN) return;
        std::cerr << "error writing data to child pipe: " << strerror(errno) << "\n";
        return;
=======
    ssize_t size = std::min(this->reader->available(), (size_t) 1024) * sizeof(T) - writeOffset;
    if (size > 0) {
        ssize_t written = write(this->writePipe, ((char*) this->reader->getReadPointer()) + writeOffset, size);
        if (written <= 0) {
            if ((written < 0) && (errno != EAGAIN))
                std::cerr << "error writing data to child pipe: " << strerror(errno) << "\n";
            return;
        }

        this->reader->advance((writeOffset + written) / sizeof(T));
        writeOffset = (writeOffset + written) % sizeof(T);
>>>>>>> 5f872678
    }
}

template <typename T, typename U>
void ExecModule<T, U>::reload() {
    if (this->child_pid != 0) {
        kill(this->child_pid, SIGHUP);
    }
}

template <typename T, typename U>
void ExecModule<T, U>::restart() {
    stopChild();
    startChild();
}

template <typename T, typename U>
bool ExecModule<T, U>::isPipeWriteable() {
    fd_set fds;
    FD_ZERO(&fds);
    FD_SET(this->writePipe, &fds);
    // we want an immediate result, so set time to 0
    // if the pipe is not writeable now, we'll come back once the next chunk of data becomes available
    // in the meantime, there is probably plenty of data in the pipe for the child to consume
    struct timeval tv = {
        .tv_sec = 0,
        .tv_usec = 0
    };
    int nfds = this->writePipe + 1;
    int rc = select(nfds, NULL, &fds, NULL, &tv);
    if (rc == -1) {
        std::cerr << "select() failed: " << strerror(errno) << "\n";
    }
    return FD_ISSET(this->writePipe, &fds);
}

namespace Csdr {
    template class ExecModule<complex<short>, short>;
    template class ExecModule<short, short>;
    template class ExecModule<short, unsigned char>;
    template class ExecModule<unsigned char, unsigned char>;
    template class ExecModule<complex<short>, unsigned char>;
    template class ExecModule<complex<float>, unsigned char>;
    template class ExecModule<complex<unsigned char>, short>;
}<|MERGE_RESOLUTION|>--- conflicted
+++ resolved
@@ -52,14 +52,9 @@
 void ExecModule<T, U>::startChild() {
     std::lock_guard<std::mutex> lock(this->childMutex);
 
-<<<<<<< HEAD
     if (child_pid != 0) {
-        throw std::runtime_error("ExecModule child is already running");
-=======
-    // do not start things twice
-    if ((this->readPipe >= 0) || (this->writePipe >= 0) || (readThread != nullptr)) {
+        std::cerr << "startChild(): ExecModule child is already running\n";
         return;
->>>>>>> 5f872678
     }
 
     size_t s = args.size();
@@ -112,7 +107,8 @@
             this->writePipe = writePipes[1];
             if (this->writer != nullptr) {
                 if (readThread != nullptr) {
-                    throw std::runtime_error("ExecModule reader thread  is already running");
+                    cerr << "ExecModule reader thread is already running\n";
+                    return;
                 }
                 run = true;
                 readThread = new std::thread([this] { readLoop(); });
@@ -172,23 +168,6 @@
 
 template <typename T, typename U>
 void ExecModule<T, U>::readLoop() {
-<<<<<<< HEAD
-    size_t available;
-    ssize_t read_bytes;
-    while (run) {
-        available = this->writer->writeable();
-        if (available == 0) {
-            std::cerr << "ExecModule writer cannot accept data. Stopping readLoop";
-            run = false;
-        } else {
-            available = std::min(available, (size_t) 1024) * sizeof(U) - readOffset;
-            read_bytes = read(this->readPipe, ((char*) this->writer->getWritePointer()) + readOffset, available);
-            if (read_bytes <= 0) {
-                run = false;
-            } else {
-                this->writer->advance((readOffset + read_bytes) / sizeof(U));
-                readOffset = (readOffset + read_bytes) % sizeof(U);
-=======
     while (run) {
         ssize_t available = std::min(this->writer->writeable(), (size_t) 1024) * sizeof(U) - readOffset;
         if (available <= 0) {
@@ -201,8 +180,8 @@
             } else if ((read_bytes == 0) || (errno == EAGAIN)) {
                 usleep(1000);
             } else {
+                std::cerr << "error reading data from child pipe: " << strerror(errno) << "\n";
                 run = false;
->>>>>>> 5f872678
             }
         }
     }
@@ -241,18 +220,6 @@
 void ExecModule<T, U>::process() {
     std::lock_guard<std::mutex> lock(this->processMutex);
 
-<<<<<<< HEAD
-    size_t available = this->reader->available();
-    if (available == 0) return;
-
-    size_t size = std::min(available, (size_t) 1024) * sizeof(T) - writeOffset;
-    ssize_t written = write(this->writePipe, ((char*) this->reader->getReadPointer()) + writeOffset, size);
-    if (written == -1) {
-        // EAGAIN may happen since writePipe is non-blocking.
-        if (errno == EAGAIN) return;
-        std::cerr << "error writing data to child pipe: " << strerror(errno) << "\n";
-        return;
-=======
     ssize_t size = std::min(this->reader->available(), (size_t) 1024) * sizeof(T) - writeOffset;
     if (size > 0) {
         ssize_t written = write(this->writePipe, ((char*) this->reader->getReadPointer()) + writeOffset, size);
@@ -264,7 +231,6 @@
 
         this->reader->advance((writeOffset + written) / sizeof(T));
         writeOffset = (writeOffset + written) % sizeof(T);
->>>>>>> 5f872678
     }
 }
 
